--- conflicted
+++ resolved
@@ -33,6 +33,7 @@
 import org.apache.fineract.portfolio.client.domain.Client;
 import org.apache.fineract.portfolio.client.domain.ClientRepositoryWrapper;
 import org.apache.fineract.spm.data.ScorecardData;
+import org.apache.fineract.spm.domain.Scorecard;
 import org.apache.fineract.spm.domain.Survey;
 import org.apache.fineract.spm.service.ScorecardReadPlatformService;
 import org.apache.fineract.spm.service.ScorecardService;
@@ -99,12 +100,8 @@
     @Consumes({ MediaType.APPLICATION_JSON })
     @Produces({ MediaType.APPLICATION_JSON })
     @Transactional
-<<<<<<< HEAD
-    public List<ScorecardData> findBySurveyClient(@PathParam("surveyId") @ApiParam(value = "Enter surveyId") final Long surveyId,
+    public List<ScorecardData> findBySurveyAndClient(@PathParam("surveyId") @ApiParam(value = "Enter surveyId") final Long surveyId,
                                                   @PathParam("clientId") @ApiParam(value = "Enter clientId") final Long clientId) {
-=======
-    public List<ScorecardData> findBySurveyAndClient(@PathParam("surveyId") final Long surveyId, @PathParam("clientId") final Long clientId) {
->>>>>>> d6accae3
         this.securityContext.authenticatedUser();
         this.spmService.findById(surveyId);
         this.clientRepositoryWrapper.findOneWithNotFoundDetection(clientId);
