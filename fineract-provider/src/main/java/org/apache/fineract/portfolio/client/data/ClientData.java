--- conflicted
+++ resolved
@@ -21,12 +21,7 @@
 import java.util.Collection;
 import java.util.List;
 
-<<<<<<< HEAD
-import io.swagger.annotations.ApiModel;
-import io.swagger.annotations.ApiModelProperty;
-=======
-
->>>>>>> 9b5c913a
+
 import org.apache.commons.lang.StringUtils;
 import org.apache.commons.lang.builder.CompareToBuilder;
 import org.apache.commons.lang.builder.EqualsBuilder;
@@ -72,20 +67,15 @@
     private final CodeValueData clientClassification;
     private final Boolean isStaff;
 
-    @ApiModelProperty(required = true, hidden = false, dataType = "long")
     private final Long officeId;
-
     private final String officeName;
     private final Long transferToOfficeId;
     private final String transferToOfficeName;
 
-    @ApiModelProperty(required = false, hidden = true)
     private final Long imageId;
-    @ApiModelProperty(required = false, hidden = true)
     private final Boolean imagePresent;
     private final Long staffId;
     private final String staffName;
-    @ApiModelProperty(required = false, hidden = true)
     private final ClientTimelineData timeline;
 
     private final Long savingsProductId;
@@ -105,14 +95,14 @@
     private final Collection<SavingsAccountData> savingAccountOptions;
     private final Collection<CodeValueData> genderOptions;
     private final Collection<CodeValueData> clientTypeOptions;
-    private final Collection<CodeValueData> clientClassificationOptions;    
+    private final Collection<CodeValueData> clientClassificationOptions;
     private final Collection<CodeValueData> clientNonPersonConstitutionOptions;
     private final Collection<CodeValueData> clientNonPersonMainBusinessLineOptions;
     private final List<EnumOptionData> clientLegalFormOptions;
     private final ClientFamilyMembersData familyMemberOptions;
-    
+
     private final ClientNonPersonData clientNonPersonDetails;
-    
+
     private final AddressData address;
 
 	private final Boolean isAddressEnabled;
@@ -146,7 +136,7 @@
         return new ClientData(legalFormId,rowIndex, null, firstName,lastName,middleName,submittedOn,activationDate,active,externalId,
                 officeId,staffId,mobileNo,dob,clientTypeId,genderId,clientClassificationId,isStaff,address, null, locale,dateFormat);
     }
-    
+
     public static ClientData emptyInstance(Long clientId) {
     		return lookup(clientId, null, null, null);
     }
@@ -272,7 +262,7 @@
                 middlename, lastname, fullname, displayName, externalId, mobileNo, emailAddress, dateOfBirth, gender, joinedDate, imageId, staffId,
                 staffName, officeOptions, groups, staffOptions, narrations, genderOptions, timeline, savingProductOptions,
                 savingsProductId, savingsProductName, savingsAccountId, savingAccountOptions, clientType, clientClassification,
-                clientTypeOptions, clientClassificationOptions, clientNonPersonConstitutionOptions, clientNonPersonMainBusinessLineOptions, 
+                clientTypeOptions, clientClassificationOptions, clientNonPersonConstitutionOptions, clientNonPersonMainBusinessLineOptions,
                 clientNonPersonDetails, clientLegalFormOptions,familyMemberOptions, legalForm,address, isAddressEnabled, datatables, isStaff);
 
     }
@@ -286,7 +276,7 @@
                 clientData.staffName, templateData.officeOptions, clientData.groups, templateData.staffOptions, templateData.narrations,
                 templateData.genderOptions, clientData.timeline, templateData.savingProductOptions, clientData.savingsProductId,
                 clientData.savingsProductName, clientData.savingsAccountId, clientData.savingAccountOptions, clientData.clientType,
-                clientData.clientClassification, templateData.clientTypeOptions, templateData.clientClassificationOptions, 
+                clientData.clientClassification, templateData.clientTypeOptions, templateData.clientClassificationOptions,
                 templateData.clientNonPersonConstitutionOptions, templateData.clientNonPersonMainBusinessLineOptions, clientData.clientNonPersonDetails,
                 templateData.clientLegalFormOptions,templateData.familyMemberOptions, clientData.legalForm, clientData.address,clientData.isAddressEnabled, null, clientData.isStaff);
 
@@ -316,7 +306,7 @@
                 clientData.staffName, clientData.officeOptions, parentGroups, clientData.staffOptions, null, null, clientData.timeline,
                 clientData.savingProductOptions, clientData.savingsProductId, clientData.savingsProductName, clientData.savingsAccountId,
                 clientData.savingAccountOptions, clientData.clientType, clientData.clientClassification, clientData.clientTypeOptions,
-                clientData.clientClassificationOptions, clientData.clientNonPersonConstitutionOptions, clientData.clientNonPersonMainBusinessLineOptions, 
+                clientData.clientClassificationOptions, clientData.clientNonPersonConstitutionOptions, clientData.clientNonPersonMainBusinessLineOptions,
                 clientData.clientNonPersonDetails, clientData.clientLegalFormOptions,clientData.familyMemberOptions, clientData.legalForm,clientData.address,
 				clientData.isAddressEnabled, null, clientData.isStaff);
 
@@ -364,7 +354,7 @@
                 middlename, lastname, fullname, displayName, externalId, mobileNo, emailAddress, dateOfBirth, gender, activationDate, imageId, staffId,
                 staffName, allowedOffices, groups, staffOptions, closureReasons, genderOptions, timeline, savingProductOptions,
                 savingsProductId, savingsProductName, savingsAccountId, savingAccountOptions, clientType, clientClassification,
-                clientTypeOptions, clientClassificationOptions, clientNonPersonConstitutionOptions, clientNonPersonMainBusinessLineOptions, 
+                clientTypeOptions, clientClassificationOptions, clientNonPersonConstitutionOptions, clientNonPersonMainBusinessLineOptions,
                 clientNonPerson, clientLegalFormOptions,familyMemberOptions, legalForm,null,null, null, isStaff);
     }
 
@@ -413,11 +403,11 @@
                 middlename, lastname, fullname, displayName, externalId, mobileNo, emailAddress, dateOfBirth, gender, activationDate, imageId, staffId,
                 staffName, allowedOffices, groups, staffOptions, closureReasons, genderOptions, timeline, savingProductOptions,
                 savingsProductId, savingsProductName, savingsAccountId, savingAccountOptions, clientType, clientClassification,
-                clientTypeOptions, clientClassificationOptions, clientNonPersonConstitutionOptions, clientNonPersonMainBusinessLineOptions, 
+                clientTypeOptions, clientClassificationOptions, clientNonPersonConstitutionOptions, clientNonPersonMainBusinessLineOptions,
                 clientNonPerson, clientLegalFormOptions,familyMemberOptions, legalForm,null,null, null, isStaff);
 
     }
-    
+
     public static ClientData instance(final Long id, final String displayName){
     	 final Long officeId = null;
     	 final String officeName = null;
@@ -514,7 +504,7 @@
         this.genderOptions = genderOptions;
         this.clientClassificationOptions = clientClassificationOptions;
         this.clientTypeOptions = clientTypeOptions;
-        
+
         this.clientNonPersonConstitutionOptions = clientNonPersonConstitutionOptions;
         this.clientNonPersonMainBusinessLineOptions = clientNonPersonMainBusinessLineOptions;
         this.clientLegalFormOptions = clientLegalFormOptions;
@@ -529,7 +519,7 @@
         this.legalForm = legalForm;
 		this.isStaff = isStaff;
         this.clientNonPersonDetails = clientNonPerson;
-        
+
       	this.address = address;
 		this.isAddressEnabled = isAddressEnabled;
         this.datatables = datatables;
@@ -543,7 +533,7 @@
     public String displayName() {
         return this.displayName;
     }
-    
+
     public String accountNo() {
     	return this.accountNo;
     }
@@ -556,17 +546,14 @@
         return this.officeName;
     }
 
-    @ApiModelProperty(required = false, hidden = true)
     public Long getImageId() {
         return this.imageId;
     }
 
-    @ApiModelProperty(required = false, hidden = true)
     public Boolean getImagePresent() {
         return this.imagePresent;
     }
 
-    @ApiModelProperty(required = false, hidden = true)
     public ClientTimelineData getTimeline() {
         return this.timeline;
     }
@@ -619,52 +606,8 @@
     public LocalDate getActivationDate() {
         return this.activationDate;
     }
-    
+
     public Boolean getIsAddressEnabled() {
 		return this.isAddressEnabled;
 	}
-
-
-
-
-    public Long getId() {
-        return id;
-    }
-
-    public String getFullname() {
-        return fullname;
-    }
-
-    public CodeValueData getGender() {
-        return gender;
-    }
-
-    @ApiModelProperty(required = false, hidden = false)
-    public Boolean getStaff() {
-        return isStaff;
-    }
-    @ApiModelProperty(required = true, hidden = false)
-    public Long getOfficeId() {
-        return officeId;
-    }
-    @ApiModelProperty(required = true, hidden = false)
-    public AddressData getAddress() {
-        return address;
-    }
-    @ApiModelProperty(required = true, hidden = false)
-    public Boolean getAddressEnabled() {
-        return isAddressEnabled;
-    }
-
-    public String getAccountNo() {
-        return accountNo;
-    }
-    @ApiModelProperty(required = true, hidden = false)
-    public String getMiddlename() {
-        return middlename;
-    }
-    @ApiModelProperty(required = true, hidden = false)
-    public Boolean getActive() {
-        return active;
-    }
 }