/**
 * This Source Code Form is subject to the terms of the Mozilla Public
 * License, v. 2.0. If a copy of the MPL was not distributed with this file,
 * You can obtain one at http://mozilla.org/MPL/2.0/.
 */
package org.mifosplatform.commands.domain;

import org.mifosplatform.infrastructure.accountnumberformat.service.AccountNumberFormatConstants;
import org.mifosplatform.portfolio.loanaccount.rescheduleloan.RescheduleLoansApiConstants;
import org.mifosplatform.portfolio.savings.DepositsApiConstants;
import org.mifosplatform.useradministration.api.PasswordPreferencesApiConstants;

public class CommandWrapper {

    private final Long commandId;
    @SuppressWarnings("unused")
    private final Long officeId;
    private final Long groupId;
    private final Long clientId;
    private final Long loanId;
    private final Long savingsId;
    private final String actionName;
    private final String entityName;
    private final String taskPermissionName;
    private final Long entityId;
    private final Long subentityId;
    private final String href;
    private final String json;
    private final String transactionId;
    private final Long productId;

    @SuppressWarnings("unused")
    private Long templateId;

    public static CommandWrapper wrap(final String actionName, final String entityName, final Long resourceId, final Long subresourceId) {
        return new CommandWrapper(null, actionName, entityName, resourceId, subresourceId, null, null);
    }

    public static CommandWrapper fromExistingCommand(final Long commandId, final String actionName, final String entityName,
            final Long resourceId, final Long subresourceId, final String resourceGetUrl, final Long productId) {
        return new CommandWrapper(commandId, actionName, entityName, resourceId, subresourceId, resourceGetUrl, productId);
    }

    public static CommandWrapper fromExistingCommand(final Long commandId, final String actionName, final String entityName,
            final Long resourceId, final Long subresourceId, final String resourceGetUrl, final Long productId, final Long officeId,
            final Long groupId, final Long clientId, final Long loanId, final Long savingsId, final String transactionId) {
        return new CommandWrapper(commandId, actionName, entityName, resourceId, subresourceId, resourceGetUrl, productId, officeId,
                groupId, clientId, loanId, savingsId, transactionId);
    }

    private CommandWrapper(final Long commandId, final String actionName, final String entityName, final Long resourceId,
            final Long subresourceId, final String resourceGetUrl, final Long productId) {
        this.commandId = commandId;
        this.officeId = null;
        this.groupId = null;
        this.clientId = null;
        this.loanId = null;
        this.savingsId = null;
        this.actionName = actionName;
        this.entityName = entityName;
        this.taskPermissionName = actionName + "_" + entityName;
        this.entityId = resourceId;
        this.subentityId = subresourceId;
        this.href = resourceGetUrl;
        this.json = null;
        this.transactionId = null;
        this.productId = productId;
    }

    public CommandWrapper(final Long officeId, final Long groupId, final Long clientId, final Long loanId, final Long savingsId,
            final String actionName, final String entityName, final Long entityId, final Long subentityId, final String href,
            final String json, final String transactionId, final Long productId, final Long templateId) {

        this.commandId = null;
        this.officeId = officeId;
        this.groupId = groupId;
        this.clientId = clientId;
        this.loanId = loanId;
        this.savingsId = savingsId;
        this.actionName = actionName;
        this.entityName = entityName;
        this.taskPermissionName = actionName + "_" + entityName;
        this.entityId = entityId;
        this.subentityId = subentityId;
        this.href = href;
        this.json = json;
        this.transactionId = transactionId;
        this.productId = productId;
        this.templateId = templateId;
    }

    private CommandWrapper(final Long commandId, final String actionName, final String entityName, final Long resourceId,
            final Long subresourceId, final String resourceGetUrl, final Long productId, final Long officeId, final Long groupId,
            final Long clientId, final Long loanId, final Long savingsId, final String transactionId) {

        this.commandId = commandId;
        this.officeId = officeId;
        this.groupId = groupId;
        this.clientId = clientId;
        this.loanId = loanId;
        this.savingsId = savingsId;
        this.actionName = actionName;
        this.entityName = entityName;
        this.taskPermissionName = actionName + "_" + entityName;
        this.entityId = resourceId;
        this.subentityId = subresourceId;
        this.href = resourceGetUrl;
        this.json = null;
        this.transactionId = transactionId;
        this.productId = productId;
    }

    public Long commandId() {
        return this.commandId;
    }

    public String actionName() {
        return this.actionName;
    }

    public String entityName() {
        return this.entityName;
    }

    public Long resourceId() {
        return this.entityId;
    }

    public Long subresourceId() {
        return this.subentityId;
    }

    public String taskPermissionName() {
        return this.actionName + "_" + this.entityName;
    }

    public boolean isCreate() {
        return this.actionName.equalsIgnoreCase("CREATE");
    }

    public boolean isCreateDatatable() {
        return this.actionName.equalsIgnoreCase("CREATE") && this.href.startsWith("/datatables/") && this.entityId == null;
    }

    public boolean isDeleteDatatable() {
        return this.actionName.equalsIgnoreCase("DELETE") && this.href.startsWith("/datatables/") && this.entityId == null;
    }

    public boolean isUpdateDatatable() {
        return this.actionName.equalsIgnoreCase("UPDATE") && this.href.startsWith("/datatables/") && this.entityId == null;
    }

    public String getTaskPermissionName() {
        return this.taskPermissionName;
    }

    public String getHref() {
        return this.href;
    }

    public String getJson() {
        return this.json;
    }

    public String getTransactionId() {
        return this.transactionId;
    }

    public String getEntityName() {
        return this.entityName;
    }

    public Long getEntityId() {
        return this.entityId;
    }

    public Long getSubentityId() {
        return this.subentityId;
    }

    public Long getGroupId() {
        return this.groupId;
    }

    public Long getClientId() {
        return this.clientId;
    }

    public Long getLoanId() {
        return this.loanId;
    }

    public Long getSavingsId() {
        return this.savingsId;
    }

    public Long getProductId() {
        return this.productId;
    }

    public boolean isUpdate() {
        // permissions resource has special update which involves no resource.
        return isPermissionResource() && isUpdateOperation() || isCurrencyResource() && isUpdateOperation() || isCacheResource()
                && isUpdateOperation() || isWorkingDaysResource() && isUpdateOperation() || isPasswordPreferencesResource()
                && isUpdateOperation() || isUpdateOperation() && this.entityId != null;
    }

    public boolean isUpdateOperation() {
        return this.actionName.equalsIgnoreCase("UPDATE");
    }

    public boolean isDelete() {
        return isDeleteOperation() && this.entityId != null;
    }

    public boolean isDeleteOperation() {
        return this.actionName.equalsIgnoreCase("DELETE");
    }

    public boolean isUpdateRolePermissions() {
        return this.actionName.equalsIgnoreCase("PERMISSIONS") && this.entityId != null;
    }

    public boolean isConfigurationResource() {
        return this.entityName.equalsIgnoreCase("CONFIGURATION");
    }

    public boolean isPermissionResource() {
        return this.entityName.equalsIgnoreCase("PERMISSION");
    }

    public boolean isRoleResource() {
        return this.entityName.equalsIgnoreCase("ROLE");
    }

    public boolean isUserResource() {
        return this.entityName.equalsIgnoreCase("USER");
    }

    public boolean isHookResource() {
        return this.entityName.equalsIgnoreCase("HOOK");
    }

    public boolean isCurrencyResource() {
        return this.entityName.equalsIgnoreCase("CURRENCY");
    }

    public boolean isSmsResource() {
        return this.entityName.equalsIgnoreCase("SMS");
    }

    public boolean isSmsCampaignResource() {
        return this.entityName.equals("SMS_CAMPAIGN");
    }

    public boolean isLoanRescheduleResource() {
        return this.entityName.equals(RescheduleLoansApiConstants.ENTITY_NAME);
    }

    public boolean isAccountNumberFormatResource() {
        return this.entityName.equals(AccountNumberFormatConstants.ENTITY_NAME.toUpperCase());
    }

    public boolean isApprove() {
        return this.actionName.equalsIgnoreCase("APPROVE");
    }

    public boolean isReject() {
        return this.actionName.equalsIgnoreCase("REJECT");
    }

    public boolean isSmsCampaignActivation() {
        return this.actionName.equalsIgnoreCase("ACTIVATE") && this.entityName.equalsIgnoreCase("SMS_CAMPAIGN");
    }

    public boolean isSmsCampaignClosure() {
        return this.actionName.equalsIgnoreCase("CLOSE") && this.entityName.equalsIgnoreCase("SMS_CAMPAIGN");
    }

    public boolean isCodeResource() {
        return this.entityName.equalsIgnoreCase("CODE");
    }

    public boolean isCodeValueResource() {
        return this.entityName.equalsIgnoreCase("CODEVALUE");
    }

    public boolean isStaffResource() {
        return this.entityName.equalsIgnoreCase("STAFF");
    }

    public boolean isGuarantorResource() {
        return this.entityName.equalsIgnoreCase("GUARANTOR");
    }

    public boolean isGuaranteeRecovery() {
        return this.actionName.equalsIgnoreCase("RECOVERGUARANTEES");
    }

    public boolean isGLAccountResource() {
        return this.entityName.equalsIgnoreCase("GLACCOUNT");
    }

    public boolean isGLClosureResource() {
        return this.entityName.equalsIgnoreCase("GLCLOSURE");
    }

    public boolean isJournalEntryResource() {
        return this.entityName.equalsIgnoreCase("JOURNALENTRY");
    }

    public boolean isPeriodicAccrualResource() {
        return this.entityName.equalsIgnoreCase("PERIODICACCRUALACCOUNTING");
    }

    public boolean isExecute() {
        return this.actionName.equalsIgnoreCase("EXECUTE");
    }

    public boolean isRevertJournalEntry() {
        return this.actionName.equalsIgnoreCase("REVERSE") && this.entityName.equalsIgnoreCase("JOURNALENTRY");
    }

    public boolean isUpdateRunningbalance() {
        return this.actionName.equalsIgnoreCase("UPDATERUNNINGBALANCE") && this.entityName.equalsIgnoreCase("JOURNALENTRY");
    }

    public boolean isDefineOpeningalance() {
        return this.actionName.equalsIgnoreCase("DEFINEOPENINGBALANCE") && this.entityName.equalsIgnoreCase("JOURNALENTRY");
    }

    public boolean isUpdateOpeningbalance() {
        return this.actionName.equalsIgnoreCase("UPDATEOPENINGBALANCE") && this.entityName.equalsIgnoreCase("JOURNALENTRY");
    }

    public boolean isFundResource() {
        return this.entityName.equalsIgnoreCase("FUND");
    }

    public boolean isOfficeResource() {
        return this.entityName.equalsIgnoreCase("OFFICE");
    }

    public boolean isOfficeTransactionResource() {
        return this.entityName.equalsIgnoreCase("OFFICETRANSACTION");
    }

    public boolean isChargeDefinitionResource() {
        return this.entityName.equalsIgnoreCase("CHARGE");
    }

    public boolean isLoanProductResource() {
        return this.entityName.equalsIgnoreCase("LOANPRODUCT");
    }

    public boolean isClientResource() {
        return this.entityName.equalsIgnoreCase("CLIENT");
    }

    public boolean isClientActivation() {
        return this.actionName.equalsIgnoreCase("ACTIVATE") && this.entityName.equalsIgnoreCase("CLIENT");
    }

    public boolean isGroupActivation() {
        return this.actionName.equalsIgnoreCase("ACTIVATE") && this.entityName.equalsIgnoreCase("GROUP");
    }

    public boolean isGroupClose() {
        return this.actionName.equalsIgnoreCase("CLOSE") && this.entityName.equalsIgnoreCase("GROUP");
    }

    public boolean isCenterActivation() {
        return this.actionName.equalsIgnoreCase("ACTIVATE") && this.entityName.equalsIgnoreCase("CENTER");
    }

    public boolean isCenterClose() {
        return this.actionName.equalsIgnoreCase("CLOSE") && this.entityName.equalsIgnoreCase("CENTER");
    }

    public boolean isCenterAssociateGroups() {
        return this.actionName.equalsIgnoreCase("ASSOCIATEGROUPS") && this.entityName.equalsIgnoreCase("CENTER");
    }

    public boolean isCenterDisassociateGroups() {
        return this.actionName.equalsIgnoreCase("DISASSOCIATEGROUPS") && this.entityName.equalsIgnoreCase("CENTER");
    }

    public boolean isClientIdentifierResource() {
        return this.entityName.equals("CLIENTIDENTIFIER");
    }

    public boolean isClientNoteResource() {
        return this.entityName.equals("CLIENTNOTE");
    }

    public boolean isLoanResource() {
        return this.entityName.equalsIgnoreCase("LOAN");
    }

    public boolean isTellerResource() {
        return this.entityName.equalsIgnoreCase("TELLER");
    }

    public boolean isAllocateCashier() {
        return this.actionName.equalsIgnoreCase("ALLOCATECASHIER");
    }

    public boolean isUpdateCashierAllocation() {
        return this.actionName.equalsIgnoreCase("UPDATECASHIERALLOCATION");
    }

    public boolean isDeleteCashierAllocation() {
        return this.actionName.equalsIgnoreCase("DELETECASHIERALLOCATION");
    }

    public boolean isAllocateCashToCashier() {
        return this.actionName.equalsIgnoreCase("ALLOCATECASHTOCASHIER");
    }

    public boolean isSettleCashFromCashier() {
        return this.actionName.equalsIgnoreCase("SETTLECASHFROMCASHIER");
    }

    public boolean isLoanChargeResource() {
        return this.entityName.equalsIgnoreCase("LOANCHARGE");
    }

    public boolean isLoanDisburseDetailResource() {
        return this.entityName.equalsIgnoreCase("DISBURSEMENTDETAIL");
    }

    public boolean isCollateralResource() {
        return this.entityName.equalsIgnoreCase("COLLATERAL");
    }

    public boolean isTemplateRessource() {
        return this.entityName.equalsIgnoreCase("Template");
    }

    public boolean isApproveLoanApplication() {
        return this.actionName.equalsIgnoreCase("APPROVE") && this.entityName.equalsIgnoreCase("LOAN");
    }

    public boolean isUndoApprovalOfLoanApplication() {
        return this.actionName.equalsIgnoreCase("APPROVALUNDO") && this.entityName.equalsIgnoreCase("LOAN");
    }

    public boolean isApplicantWithdrawalFromLoanApplication() {
        return this.actionName.equalsIgnoreCase("WITHDRAW") && this.entityName.equalsIgnoreCase("LOAN");
    }

    public boolean isRejectionOfLoanApplication() {
        return this.actionName.equalsIgnoreCase("REJECT") && this.entityName.equalsIgnoreCase("LOAN");
    }

    public boolean isDisbursementOfLoan() {
        return this.actionName.equalsIgnoreCase("DISBURSE") && this.entityName.equalsIgnoreCase("LOAN");
    }

    public boolean isDisbursementOfLoanToSavings() {
        return this.actionName.equalsIgnoreCase("DISBURSETOSAVINGS") && this.entityName.equalsIgnoreCase("LOAN");
    }

    public boolean isUndoDisbursementOfLoan() {
        return this.actionName.equalsIgnoreCase("DISBURSALUNDO") && this.entityName.equalsIgnoreCase("LOAN");
    }

    public boolean isLoanRepayment() {
        return this.actionName.equalsIgnoreCase("REPAYMENT") && this.entityName.equalsIgnoreCase("LOAN");
    }

    public boolean isLoanRecoveryPayment() {
        return this.actionName.equalsIgnoreCase("RECOVERYPAYMENT") && this.entityName.equalsIgnoreCase("LOAN");
    }

    public boolean isLoanRepaymentAdjustment() {
        return this.actionName.equalsIgnoreCase("ADJUST") && this.entityName.equalsIgnoreCase("LOAN");
    }

    public boolean isWaiveInterestPortionOnLoan() {
        return this.actionName.equalsIgnoreCase("WAIVEINTERESTPORTION") && this.entityName.equalsIgnoreCase("LOAN");
    }

    public boolean isLoanWriteOff() {
        return this.actionName.equalsIgnoreCase("WRITEOFF") && this.entityName.equalsIgnoreCase("LOAN");
    }

    public boolean isUndoLoanWriteOff() {
        return this.actionName.equalsIgnoreCase("UNDOWRITEOFF") && this.entityName.equalsIgnoreCase("LOAN");
    }

    public boolean isUpdateDisbursementDate() {
        return this.actionName.equalsIgnoreCase("UPDATE") && this.entityName.equalsIgnoreCase("DISBURSEMENTDETAIL")
                && this.entityId != null;
    }

    public boolean addAndDeleteDisbursementDetails() {
        return this.actionName.equalsIgnoreCase("UPDATE") && this.entityName.equalsIgnoreCase("DISBURSEMENTDETAIL")
                && this.entityId == null;
    }

    public boolean isStandingInstruction() {
        return this.entityName.equalsIgnoreCase("STANDINGINSTRUCTION");
    }

    public boolean isCloseLoanAsObligationsMet() {
        return this.actionName.equalsIgnoreCase("CLOSE") && this.entityName.equalsIgnoreCase("LOAN");
    }

    public boolean isCloseLoanAsRescheduled() {
        return this.actionName.equalsIgnoreCase("CLOSEASRESCHEDULED") && this.entityName.equalsIgnoreCase("LOAN");
    }

    public boolean isAddLoanCharge() {
        return this.actionName.equalsIgnoreCase("CREATE") && this.entityName.equalsIgnoreCase("LOANCHARGE");
    }

    public boolean isDeleteLoanCharge() {
        return isDeleteOperation() && this.entityName.equalsIgnoreCase("LOANCHARGE");
    }

    public boolean isUpdateLoanCharge() {
        return this.actionName.equalsIgnoreCase("UPDATE") && this.entityName.equalsIgnoreCase("LOANCHARGE");
    }

    public boolean isWaiveLoanCharge() {
        return this.actionName.equalsIgnoreCase("WAIVE") && this.entityName.equalsIgnoreCase("LOANCHARGE");
    }

    public boolean isPayLoanCharge() {
        return this.actionName.equalsIgnoreCase("PAY") && this.entityName.equalsIgnoreCase("LOANCHARGE");
    }

    public boolean isUpdateLoanOfficer() {
        return this.actionName.equalsIgnoreCase("UPDATELOANOFFICER") && this.entityName.equalsIgnoreCase("LOAN");
    }

    public boolean isRemoveLoanOfficer() {
        return this.actionName.equalsIgnoreCase("REMOVELOANOFFICER") && this.entityName.equalsIgnoreCase("LOAN");
    }

    public boolean isBulkUpdateLoanOfficer() {
        return this.actionName.equalsIgnoreCase("BULKREASSIGN") && this.entityName.equalsIgnoreCase("LOAN");
    }

    public boolean isDatatableResource() {
        return this.href.startsWith("/datatables/");
    }

    public boolean isDeleteOneToOne() {
        /* also covers case of deleting all of a one to many */
        return isDatatableResource() && isDeleteOperation() && this.subentityId == null;
    }

    public boolean isDeleteMultiple() {
        return isDatatableResource() && isDeleteOperation() && this.subentityId != null;
    }

    public boolean isUpdateOneToOne() {
        return isDatatableResource() && isUpdateOperation() && this.subentityId == null;
    }

    public boolean isUpdateMultiple() {
        return isDatatableResource() && isUpdateOperation() && this.subentityId != null;
    }

    public boolean isUnassignStaff() {
        return this.actionName.equalsIgnoreCase("UNASSIGNSTAFF") && this.entityName.equalsIgnoreCase("GROUP");
    }

    public boolean isAssignStaff() {
        return this.actionName.equalsIgnoreCase("ASSIGNSTAFF");
    }

    public String commandName() {
        return this.actionName + "_" + this.entityName;
    }

    public boolean isUpdateOfOwnUserDetails(final Long loggedInUserId) {
        return isUserResource() && isUpdate() && loggedInUserId.equals(this.entityId);
    }

    public boolean isSavingsProductResource() {
        return this.entityName.equalsIgnoreCase("SAVINGSPRODUCT");
    }

    public boolean isSavingsAccountResource() {
        return this.entityName.equalsIgnoreCase("SAVINGSACCOUNT");
    }

    public boolean isRejectionOfSavingsAccountApplication() {
        return this.actionName.equalsIgnoreCase("REJECT") && this.entityName.equalsIgnoreCase("SAVINGSACCOUNT");
    }

    public boolean isWithdrawFromSavingsAccountApplicationByApplicant() {
        return this.actionName.equalsIgnoreCase("WITHDRAW") && this.entityName.equalsIgnoreCase("SAVINGSACCOUNT");
    }

    public boolean isApprovalOfSavingsAccountApplication() {
        return this.actionName.equalsIgnoreCase("APPROVE") && this.entityName.equalsIgnoreCase("SAVINGSACCOUNT");
    }

    public boolean isUndoApprovalOfSavingsAccountApplication() {
        return this.actionName.equalsIgnoreCase("APPROVALUNDO") && this.entityName.equalsIgnoreCase("SAVINGSACCOUNT");
    }

    public boolean isSavingsAccountActivation() {
        return this.actionName.equalsIgnoreCase("ACTIVATE") && this.entityName.equalsIgnoreCase("SAVINGSACCOUNT");
    }

    public boolean isSavingsAccountDeposit() {
        return this.actionName.equalsIgnoreCase("DEPOSIT") && this.entityName.equalsIgnoreCase("SAVINGSACCOUNT");
    }

    public boolean isSavingsAccountClose() {
        return this.actionName.equalsIgnoreCase("CLOSE") && this.entityName.equalsIgnoreCase("SAVINGSACCOUNT");
    }

    public boolean isSavingsAccountWithdrawal() {
        return this.actionName.equalsIgnoreCase("WITHDRAWAL") && this.entityName.equalsIgnoreCase("SAVINGSACCOUNT");
    }

    public boolean isSavingsAccountInterestCalculation() {
        return this.actionName.equalsIgnoreCase("CALCULATEINTEREST") && this.entityName.equalsIgnoreCase("SAVINGSACCOUNT");
    }

    public boolean isSavingsAccountInterestPosting() {
        return this.actionName.equalsIgnoreCase("POSTINTEREST") && this.entityName.equalsIgnoreCase("SAVINGSACCOUNT");
    }

    public boolean isSavingsAccountApplyAnnualFee() {
        return this.actionName.equalsIgnoreCase("APPLYANNUALFEE") && this.entityName.equalsIgnoreCase("SAVINGSACCOUNT");
    }

    public boolean isSavingsAccountUndoTransaction() {
        return this.actionName.equalsIgnoreCase("UNDOTRANSACTION") && this.entityName.equalsIgnoreCase("SAVINGSACCOUNT");
    }

    public boolean isAdjustSavingsAccountTransaction() {
        return this.actionName.equalsIgnoreCase("ADJUSTTRANSACTION") && this.entityName.equalsIgnoreCase("SAVINGSACCOUNT");
    }

    public boolean isUpdateSavingsOfficer() {
        return this.actionName.equalsIgnoreCase("UPDATESAVINGSOFFICER") && this.entityName.equalsIgnoreCase("SAVINGSACCOUNT");
    }

    public boolean isRemoveSavingsOfficer() {
        return this.actionName.equalsIgnoreCase("REMOVESAVINGSOFFICER") && this.entityName.equalsIgnoreCase("SAVINGSACCOUNT");
    }

    public boolean isSavingsAccountChargeResource() {
        return this.entityName.equalsIgnoreCase("SAVINGSACCOUNTCHARGE");
    }

    public boolean isAddSavingsAccountCharge() {
        return this.actionName.equalsIgnoreCase("CREATE") && this.entityName.equalsIgnoreCase("SAVINGSACCOUNTCHARGE");
    }

    public boolean isDeleteSavingsAccountCharge() {
        return isDeleteOperation() && this.entityName.equalsIgnoreCase("SAVINGSACCOUNTCHARGE");
    }

    public boolean isUpdateSavingsAccountCharge() {
        return this.actionName.equalsIgnoreCase("UPDATE") && this.entityName.equalsIgnoreCase("SAVINGSACCOUNTCHARGE");
    }

    public boolean isWaiveSavingsAccountCharge() {
        return this.actionName.equalsIgnoreCase("WAIVE") && this.entityName.equalsIgnoreCase("SAVINGSACCOUNTCHARGE");
    }

    public boolean isPaySavingsAccountCharge() {
        return this.actionName.equalsIgnoreCase("PAY") && this.entityName.equalsIgnoreCase("SAVINGSACCOUNTCHARGE");
    }

    public boolean isInterestRateChartResource() {
        return this.entityName.equalsIgnoreCase("INTERESTRATECHART");
    }

    public boolean isInterestRateChartSlabResource() {
        return this.entityName.equalsIgnoreCase("CHARTSLAB");
    }

    public boolean isCalendarResource() {
        return this.entityName.equalsIgnoreCase("CALENDAR");
    }

    public boolean isNoteResource() {
        boolean isnoteResource = false;
        if (this.entityName.equalsIgnoreCase("CLIENTNOTE") || this.entityName.equalsIgnoreCase("LOANNOTE")
                || this.entityName.equalsIgnoreCase("LOANTRANSACTIONNOTE") || this.entityName.equalsIgnoreCase("SAVINGNOTE")
                || this.entityName.equalsIgnoreCase("GROUPNOTE")) {
            isnoteResource = true;
        }
        return isnoteResource;
    }

    public boolean isGroupResource() {
        return this.entityName.equalsIgnoreCase("GROUP");
    }

    public boolean isSaveGroupCollectionSheet() {
        return this.entityName.equalsIgnoreCase("GROUP") && this.actionName.equalsIgnoreCase("SAVECOLLECTIONSHEET");
    }

    public boolean isCollectionSheetResource() {
        return this.entityName.equals("COLLECTIONSHEET");
    }

    public boolean isSaveIndividualCollectionSheet() {
        return isCollectionSheetResource() && this.actionName.equalsIgnoreCase("SAVE");
    }

    public boolean isCenterResource() {
        return this.entityName.equalsIgnoreCase("CENTER");
    }

    public boolean isSaveCenterCollectionSheet() {
        return this.entityName.equalsIgnoreCase("CENTER") && this.actionName.equalsIgnoreCase("SAVECOLLECTIONSHEET");
    }

    public boolean isReportResource() {
        return this.entityName.equalsIgnoreCase("REPORT");
    }

    public boolean isAssociateClients() {
        return this.actionName.equalsIgnoreCase("ASSOCIATECLIENTS");
    }

    public boolean isDisassociateClients() {
        return this.actionName.equalsIgnoreCase("DISASSOCIATECLIENTS");
    }

    public boolean isXBRLMappingResource() {
        return this.entityName.equalsIgnoreCase("XBRLMAPPING");
    }

    public boolean isHolidayResource() {
        return this.entityName.equalsIgnoreCase("HOLIDAY");
    }

    public boolean isHolidayActivation() {
        return this.entityName.equalsIgnoreCase("HOLIDAY") && this.actionName.equalsIgnoreCase("ACTIVATE") && this.entityId != null;
    }

    public boolean isAccountingRuleResource() {
        return this.entityName.equalsIgnoreCase("ACCOUNTINGRULE");
    }

    public boolean isClientUnassignStaff() {
        return this.actionName.equalsIgnoreCase("UNASSIGNSTAFF") && this.entityName.equalsIgnoreCase("CLIENT");
    }

    public boolean isAssignGroupRole() {
        return this.entityName.equalsIgnoreCase("GROUP") && this.actionName.equalsIgnoreCase("ASSIGNROLE");
    }

    public boolean isUnAssignGroupRole() {
        return this.entityName.equalsIgnoreCase("GROUP") && this.actionName.equalsIgnoreCase("UNASSIGNROLE");
    }

    public boolean isUpdateGroupRole() {
        return this.entityName.equalsIgnoreCase("GROUP") && this.actionName.equalsIgnoreCase("UPDATEROLE");
    }

    public boolean isTransferClientsBetweenGroups() {
        return this.entityName.equalsIgnoreCase("GROUP") && this.actionName.equalsIgnoreCase("TRANSFERCLIENTS");
    }

    public boolean isClientAssignStaff() {
        return this.actionName.equalsIgnoreCase("ASSIGNSTAFF") && this.entityName.equalsIgnoreCase("CLIENT");
    }

    public boolean isClientClose() {
        return this.actionName.equalsIgnoreCase("CLOSE") && this.entityName.equalsIgnoreCase("CLIENT");
    }

    public boolean isProposeClientTransfer() {
        return this.actionName.equalsIgnoreCase("PROPOSETRANSFER") && this.entityName.equalsIgnoreCase("CLIENT");
    }

    public boolean isProposeAndAcceptClientTransfer() {
        return this.actionName.equalsIgnoreCase("PROPOSEANDACCEPTTRANSFER") && this.entityName.equalsIgnoreCase("CLIENT");
    }

    public boolean isWithdrawClientTransfer() {
        return this.actionName.equalsIgnoreCase("WITHDRAWTRANSFER") && this.entityName.equalsIgnoreCase("CLIENT");
    }

    public boolean isAcceptClientTransfer() {
        return this.actionName.equalsIgnoreCase("ACCEPTTRANSFER") && this.entityName.equalsIgnoreCase("CLIENT");
    }

    public boolean isRejectClientTransfer() {
        return this.actionName.equalsIgnoreCase("REJECTTRANSFER") && this.entityName.equalsIgnoreCase("CLIENT");
    }

    public boolean isUpdateClientSavingsAccount() {
        return this.actionName.equalsIgnoreCase("UPDATESAVINGSACCOUNT") && this.entityName.equalsIgnoreCase("CLIENT");
    }

    public boolean isProductMixResource() {
        return this.entityName.equalsIgnoreCase("PRODUCTMIX");
    }

    public boolean isSchedulerResource() {
        return this.entityName.equalsIgnoreCase("SCHEDULER");
    }

    public boolean isAccountTransferResource() {
        return this.entityName.equalsIgnoreCase("ACCOUNTTRANSFER");
    }

    public boolean isMeetingResource() {
        return this.entityName.equalsIgnoreCase("MEETING");
    }

    public boolean isSaveOrUpdateAttendance() {
        return this.actionName.equalsIgnoreCase("SAVEORUPDATEATTENDANCE");
    }

    public boolean isCacheResource() {
        return this.entityName.equalsIgnoreCase("CACHE");
    }

    // Begin - Deposit product
    public boolean isFixedDepositProductResource() {
        return this.entityName.equalsIgnoreCase("FIXEDDEPOSITPRODUCT");
    }

    public boolean isRecurringDepositProductResource() {
        return this.entityName.equalsIgnoreCase("RECURRINGDEPOSITPRODUCT");
    }

    // End - Deposit product

    // Begin - Deposit accounts
    public boolean isDepositAccountResource() {
        return isFixedDepositAccountResource() || isRecurringDepositAccountResource();
    }

    public boolean isFixedDepositAccountResource() {
        return this.entityName.equalsIgnoreCase("FIXEDDEPOSITACCOUNT");
    }

    public boolean isRecurringDepositAccountResource() {
        return this.entityName.equalsIgnoreCase("RECURRINGDEPOSITACCOUNT");
    }

    public boolean isFixedDepositAccountCreate() {
        return isCreate() && isFixedDepositAccountResource();
    }

    public boolean isRecurringDepositAccountCreate() {
        return isCreate() && isRecurringDepositAccountResource();
    }

    public boolean isFixedDepositAccountUpdate() {
        return isUpdate() && isFixedDepositAccountResource();
    }

    public boolean isRecurringDepositAccountUpdate() {
        return isUpdate() && isRecurringDepositAccountResource();
    }

    public boolean isFixedDepositAccountDelete() {
        return isDelete() && isFixedDepositAccountResource();
    }

    public boolean isRecurringDepositAccountDelete() {
        return isDelete() && isRecurringDepositAccountResource();
    }

    public boolean isRejectionOfFixedDepositAccountApplication() {
        return this.actionName.equalsIgnoreCase("REJECT") && isFixedDepositAccountResource();
    }

    public boolean isRejectionOfRecurringDepositAccountApplication() {
        return this.actionName.equalsIgnoreCase("REJECT") && isRecurringDepositAccountResource();
    }

    public boolean isWithdrawFixedDepositAccountApplicationByApplicant() {
        return this.actionName.equalsIgnoreCase("WITHDRAW") && isFixedDepositAccountResource();
    }

    public boolean isWithdrawRecurringDepositAccountApplicationByApplicant() {
        return this.actionName.equalsIgnoreCase("WITHDRAW") && isRecurringDepositAccountResource();
    }

    public boolean isApprovalOfFixedDepositAccountApplication() {
        return this.actionName.equalsIgnoreCase("APPROVE") && isFixedDepositAccountResource();
    }

    public boolean isApprovalOfRecurringDepositAccountApplication() {
        return this.actionName.equalsIgnoreCase("APPROVE") && isRecurringDepositAccountResource();
    }

    public boolean isUndoApprovalOfFixedDepositAccountApplication() {
        return this.actionName.equalsIgnoreCase("APPROVALUNDO") && isFixedDepositAccountResource();
    }

    public boolean isUndoApprovalOfRecurringDepositAccountApplication() {
        return this.actionName.equalsIgnoreCase("APPROVALUNDO") && isRecurringDepositAccountResource();
    }

    // Account transaction actions

    public boolean isDeposit() {
        return this.actionName.equalsIgnoreCase("DEPOSIT");
    }

    public boolean isWithdrawal() {
        return this.actionName.equalsIgnoreCase("WITHDRAWAL");
    }

    public boolean isWithdrawn() {
        return this.actionName.equalsIgnoreCase("WITHDRAW");
    }

    public boolean isReactivated() {
        return this.actionName.equalsIgnoreCase("REACTIVATE");
    }

    public boolean isActivation() {
        return this.actionName.equalsIgnoreCase("ACTIVATE");
    }

    public boolean isInterestCalculation() {
        return this.actionName.equalsIgnoreCase("CALCULATEINTEREST");
    }

    public boolean isInterestPosting() {
        return this.actionName.equalsIgnoreCase("POSTINTEREST");
    }

    public boolean isUndoTransaction() {
        return this.actionName.equalsIgnoreCase("UNDOTRANSACTION");
    }

    public boolean isAdjustTransaction() {
        return this.actionName.equalsIgnoreCase("ADJUSTTRANSACTION");
    }

    public boolean isDepositAccountClose() {
        return this.actionName.equalsIgnoreCase("CLOSE") && isDepositAccountResource();
    }

    public boolean isDepositAccountPrematureClose() {
        return this.actionName.equalsIgnoreCase("PREMATURECLOSE") && isDepositAccountResource();
    }

    public boolean isDepositAmountUpdateForRecurringDepositAccount() {
        return this.actionName.equalsIgnoreCase(DepositsApiConstants.UPDATE_DEPOSIT_AMOUNT.toUpperCase()) && isDepositAccountResource();
    }

    // End - Deposit accounts

    public boolean isFinancialActivityAccountMapping() {
        return this.entityName.equalsIgnoreCase("FINANCIALACTIVITYACCOUNT");
    }

    public boolean isRegisterDatatable() {
        return this.actionName.equalsIgnoreCase("REGISTER") && this.href.startsWith("/datatables/") && this.entityId == null;
    }

    public boolean isLikelihoodResource() {
        return this.entityName.equalsIgnoreCase("Likelihood");
    }

    public boolean isSurveyResource() {

        return this.href.startsWith("/survey/");

    }

    public boolean isUpdateLikelihood() {
        return this.actionName.equalsIgnoreCase("UPDATE");
    }

    public boolean isRegisterSurvey() {
        return this.actionName.equalsIgnoreCase("REGISTER");
    }

    public boolean isFullFilSurvey() {
        return this.actionName.equalsIgnoreCase("CREATE");
    }

    public boolean isInactivateSavingsAccountCharge() {
        return this.actionName.equalsIgnoreCase("INACTIVATE") && this.entityName.equalsIgnoreCase("SAVINGSACCOUNTCHARGE");
    }

    public boolean isRefundByTransfer() {
        return this.actionName.equalsIgnoreCase("REFUNDBYTRANSFER");
    }

    public boolean isLoanRefundByCash() {
        return this.actionName.equalsIgnoreCase("REFUNDBYCASH") && this.entityName.equalsIgnoreCase("LOAN");
    }

    public boolean isUndoLoanRefund() {
        return this.actionName.equalsIgnoreCase("UNDOREFUND") && this.entityName.equalsIgnoreCase("LOAN");
    }

    public boolean isDisable() {
        return isDisableOperation() && this.entityId != null;
    }

    public boolean isDisableOperation() {
        return this.actionName.equalsIgnoreCase("DISABLE");
    }

    public boolean isEnable() {
        return isEnableOperation() && this.entityId != null;
    }

    public boolean isEnableOperation() {
        return this.actionName.equalsIgnoreCase("ENABLE");
    }

    public boolean isEntityMappingResource() {
        return this.entityName.equalsIgnoreCase("ENTITYMAPPING");
    }
<<<<<<< HEAD

    public boolean isWorkingDaysResource() {
        return this.entityName.equalsIgnoreCase("WORKINGDAYS");
    }

    public boolean isPasswordPreferencesResource() {
        return this.entityName.equalsIgnoreCase(PasswordPreferencesApiConstants.ENTITY_NAME);
    }

=======
    
    public boolean isPaymentTypeResource() {
        return this.entityName.equalsIgnoreCase("PAYMENTTYPE");
    }
>>>>>>> c73e38fc
}<|MERGE_RESOLUTION|>--- conflicted
+++ resolved
@@ -1019,7 +1019,6 @@
     public boolean isEntityMappingResource() {
         return this.entityName.equalsIgnoreCase("ENTITYMAPPING");
     }
-<<<<<<< HEAD
 
     public boolean isWorkingDaysResource() {
         return this.entityName.equalsIgnoreCase("WORKINGDAYS");
@@ -1029,10 +1028,7 @@
         return this.entityName.equalsIgnoreCase(PasswordPreferencesApiConstants.ENTITY_NAME);
     }
 
-=======
-    
     public boolean isPaymentTypeResource() {
         return this.entityName.equalsIgnoreCase("PAYMENTTYPE");
     }
->>>>>>> c73e38fc
 }