/**
 * This Source Code Form is subject to the terms of the Mozilla Public
 * License, v. 2.0. If a copy of the MPL was not distributed with this file,
 * You can obtain one at http://mozilla.org/MPL/2.0/.
 */
package org.mifosplatform.portfolio.savings.domain;

import static org.mifosplatform.portfolio.savings.SavingsApiConstants.accountNoParamName;
import static org.mifosplatform.portfolio.savings.SavingsApiConstants.annualFeeAmountParamName;
import static org.mifosplatform.portfolio.savings.SavingsApiConstants.annualFeeOnMonthDayParamName;
import static org.mifosplatform.portfolio.savings.SavingsApiConstants.clientIdParamName;
import static org.mifosplatform.portfolio.savings.SavingsApiConstants.externalIdParamName;
import static org.mifosplatform.portfolio.savings.SavingsApiConstants.fieldOfficerIdParamName;
import static org.mifosplatform.portfolio.savings.SavingsApiConstants.groupIdParamName;
import static org.mifosplatform.portfolio.savings.SavingsApiConstants.interestCalculationDaysInYearTypeParamName;
import static org.mifosplatform.portfolio.savings.SavingsApiConstants.interestCalculationTypeParamName;
import static org.mifosplatform.portfolio.savings.SavingsApiConstants.interestCompoundingPeriodTypeParamName;
import static org.mifosplatform.portfolio.savings.SavingsApiConstants.interestPostingPeriodTypeParamName;
import static org.mifosplatform.portfolio.savings.SavingsApiConstants.lockinPeriodFrequencyParamName;
import static org.mifosplatform.portfolio.savings.SavingsApiConstants.lockinPeriodFrequencyTypeParamName;
import static org.mifosplatform.portfolio.savings.SavingsApiConstants.minRequiredOpeningBalanceParamName;
import static org.mifosplatform.portfolio.savings.SavingsApiConstants.nominalAnnualInterestRateParamName;
import static org.mifosplatform.portfolio.savings.SavingsApiConstants.productIdParamName;
import static org.mifosplatform.portfolio.savings.SavingsApiConstants.submittedOnDateParamName;
import static org.mifosplatform.portfolio.savings.SavingsApiConstants.withdrawalFeeAmountParamName;
import static org.mifosplatform.portfolio.savings.SavingsApiConstants.withdrawalFeeTypeParamName;

import java.math.BigDecimal;

import org.joda.time.LocalDate;
import org.joda.time.MonthDay;
import org.mifosplatform.infrastructure.core.api.JsonCommand;
import org.mifosplatform.infrastructure.core.serialization.FromJsonHelper;
import org.mifosplatform.infrastructure.core.service.DateUtils;
import org.mifosplatform.organisation.staff.domain.Staff;
import org.mifosplatform.organisation.staff.domain.StaffRepositoryWrapper;
import org.mifosplatform.portfolio.accountdetails.domain.AccountType;
import org.mifosplatform.portfolio.client.domain.Client;
import org.mifosplatform.portfolio.client.domain.ClientRepositoryWrapper;
import org.mifosplatform.portfolio.client.exception.ClientNotActiveException;
import org.mifosplatform.portfolio.group.domain.Group;
import org.mifosplatform.portfolio.group.domain.GroupRepositoryWrapper;
<<<<<<< HEAD
import org.mifosplatform.portfolio.group.exception.ClientNotInGroupException;
=======
import org.mifosplatform.portfolio.group.exception.CenterNotActiveException;
import org.mifosplatform.portfolio.group.exception.GroupNotActiveException;
>>>>>>> b2e2fdf8
import org.mifosplatform.portfolio.savings.SavingsCompoundingInterestPeriodType;
import org.mifosplatform.portfolio.savings.SavingsInterestCalculationDaysInYearType;
import org.mifosplatform.portfolio.savings.SavingsInterestCalculationType;
import org.mifosplatform.portfolio.savings.SavingsPeriodFrequencyType;
import org.mifosplatform.portfolio.savings.SavingsPostingInterestPeriodType;
import org.mifosplatform.portfolio.savings.SavingsWithdrawalFeesType;
import org.mifosplatform.portfolio.savings.exception.SavingsProductNotFoundException;
import org.springframework.beans.factory.annotation.Autowired;
import org.springframework.stereotype.Service;

import com.google.gson.JsonElement;

@Service
public class SavingsAccountAssembler {

    private final SavingsAccountTransactionSummaryWrapper savingsAccountTransactionSummaryWrapper;
    private final SavingsHelper savingsHelper = new SavingsHelper();
    private final ClientRepositoryWrapper clientRepository;
    private final GroupRepositoryWrapper groupRepository;
    private final StaffRepositoryWrapper staffRepository;
    private final SavingsProductRepository savingProductRepository;
    private final SavingsAccountRepositoryWrapper savingsAccountRepository;
    private final FromJsonHelper fromApiJsonHelper;

    @Autowired
    public SavingsAccountAssembler(final SavingsAccountTransactionSummaryWrapper savingsAccountTransactionSummaryWrapper,
            final ClientRepositoryWrapper clientRepository, final GroupRepositoryWrapper groupRepository,
            final StaffRepositoryWrapper staffRepository, final SavingsProductRepository savingProductRepository,
            final SavingsAccountRepositoryWrapper savingsAccountRepository, final FromJsonHelper fromApiJsonHelper) {
        this.savingsAccountTransactionSummaryWrapper = savingsAccountTransactionSummaryWrapper;
        this.clientRepository = clientRepository;
        this.groupRepository = groupRepository;
        this.staffRepository = staffRepository;
        this.savingProductRepository = savingProductRepository;
        this.savingsAccountRepository = savingsAccountRepository;
        this.fromApiJsonHelper = fromApiJsonHelper;
    }

    /**
     * Assembles a new {@link SavingsAccount} from JSON details passed in
     * request inheriting details where relevant from chosen
     * {@link SavingsProduct}.
     */
    public SavingsAccount assembleFrom(final JsonCommand command) {

        final JsonElement element = command.parsedJson();

        final String accountNo = fromApiJsonHelper.extractStringNamed(accountNoParamName, element);
        final String externalId = fromApiJsonHelper.extractStringNamed(externalIdParamName, element);
        final Long productId = fromApiJsonHelper.extractLongNamed(productIdParamName, element);

        final SavingsProduct product = this.savingProductRepository.findOne(productId);
        if (product == null) { throw new SavingsProductNotFoundException(productId); }

        Client client = null;
        Group group = null;
        Staff fieldOfficer = null;
        AccountType accountType = AccountType.INVALID;
        final Long clientId = fromApiJsonHelper.extractLongNamed(clientIdParamName, element);
        if (clientId != null) {
            client = this.clientRepository.findOneWithNotFoundDetection(clientId);
<<<<<<< HEAD
            accountType = AccountType.INDIVIDUAL;
=======
            if (client.isNotActive()) { throw new ClientNotActiveException(clientId); }
>>>>>>> b2e2fdf8
        }

        final Long groupId = fromApiJsonHelper.extractLongNamed(groupIdParamName, element);
        if (groupId != null) {
            group = this.groupRepository.findOneWithNotFoundDetection(groupId);
<<<<<<< HEAD
            accountType = AccountType.GROUP;
        }

        if (group != null && client != null) {
            if (!group.hasClientAsMember(client)) { throw new ClientNotInGroupException(clientId, groupId); }
            accountType = AccountType.JLG;
=======
            if (group.isNotActive()) {
                if (group.isCenter()) { throw new CenterNotActiveException(groupId); }
                throw new GroupNotActiveException(groupId);
            }

>>>>>>> b2e2fdf8
        }

        final Long fieldOfficerId = fromApiJsonHelper.extractLongNamed(fieldOfficerIdParamName, element);
        if (fieldOfficerId != null) {
            fieldOfficer = this.staffRepository.findOneWithNotFoundDetection(fieldOfficerId);
        }

        final LocalDate submittedOnDate = fromApiJsonHelper.extractLocalDateNamed(submittedOnDateParamName, element);

        BigDecimal interestRate = null;
        if (command.parameterExists(nominalAnnualInterestRateParamName)) {
            interestRate = command.bigDecimalValueOfParameterNamed(nominalAnnualInterestRateParamName);
        } else {
            interestRate = product.nominalAnnualInterestRate();
        }

        SavingsCompoundingInterestPeriodType interestCompoundingPeriodType = null;
        final Integer interestPeriodTypeValue = command.integerValueOfParameterNamed(interestCompoundingPeriodTypeParamName);
        if (interestPeriodTypeValue != null) {
            interestCompoundingPeriodType = SavingsCompoundingInterestPeriodType.fromInt(interestPeriodTypeValue);
        } else {
            interestCompoundingPeriodType = product.interestCompoundingPeriodType();
        }

        SavingsPostingInterestPeriodType interestPostingPeriodType = null;
        final Integer interestPostingPeriodTypeValue = command.integerValueOfParameterNamed(interestPostingPeriodTypeParamName);
        if (interestPostingPeriodTypeValue != null) {
            interestPostingPeriodType = SavingsPostingInterestPeriodType.fromInt(interestPostingPeriodTypeValue);
        } else {
            interestPostingPeriodType = product.interestPostingPeriodType();
        }

        SavingsInterestCalculationType interestCalculationType = null;
        final Integer interestCalculationTypeValue = command.integerValueOfParameterNamed(interestCalculationTypeParamName);
        if (interestCalculationTypeValue != null) {
            interestCalculationType = SavingsInterestCalculationType.fromInt(interestCalculationTypeValue);
        } else {
            interestCalculationType = product.interestCalculationType();
        }

        SavingsInterestCalculationDaysInYearType interestCalculationDaysInYearType = null;
        final Integer interestCalculationDaysInYearTypeValue = command
                .integerValueOfParameterNamed(interestCalculationDaysInYearTypeParamName);
        if (interestCalculationDaysInYearTypeValue != null) {
            interestCalculationDaysInYearType = SavingsInterestCalculationDaysInYearType.fromInt(interestCalculationDaysInYearTypeValue);
        } else {
            interestCalculationDaysInYearType = product.interestCalculationDaysInYearType();
        }

        BigDecimal minRequiredOpeningBalance = null;
        if (command.parameterExists(minRequiredOpeningBalanceParamName)) {
            minRequiredOpeningBalance = command.bigDecimalValueOfParameterNamed(minRequiredOpeningBalanceParamName);
        } else {
            minRequiredOpeningBalance = product.minRequiredOpeningBalance();
        }

        Integer lockinPeriodFrequency = null;
        if (command.parameterExists(lockinPeriodFrequencyParamName)) {
            lockinPeriodFrequency = command.integerValueOfParameterNamed(lockinPeriodFrequencyParamName);
        } else {
            lockinPeriodFrequency = product.lockinPeriodFrequency();
        }

        SavingsPeriodFrequencyType lockinPeriodFrequencyType = null;
        Integer lockinPeriodFrequencyTypeValue = null;
        if (command.parameterExists(lockinPeriodFrequencyTypeParamName)) {
            lockinPeriodFrequencyTypeValue = command.integerValueOfParameterNamed(lockinPeriodFrequencyTypeParamName);
            if (lockinPeriodFrequencyTypeValue != null) {
                lockinPeriodFrequencyType = SavingsPeriodFrequencyType.fromInt(lockinPeriodFrequencyTypeValue);
            }
        } else {
            lockinPeriodFrequencyType = product.lockinPeriodFrequencyType();
        }

        BigDecimal withdrawalFeeAmount = null;
        if (command.parameterExists(withdrawalFeeAmountParamName)) {
            withdrawalFeeAmount = command.bigDecimalValueOfParameterNamed(withdrawalFeeAmountParamName);
        } else {
            withdrawalFeeAmount = product.withdrawalFeeAmount();
        }

        SavingsWithdrawalFeesType withdrawalFeeType = null;
        if (command.parameterExists(withdrawalFeeAmountParamName)) {
            final Integer withdrawalFeeTypeValue = command.integerValueOfParameterNamed(withdrawalFeeTypeParamName);
            if (withdrawalFeeTypeValue != null) {
                withdrawalFeeType = SavingsWithdrawalFeesType.fromInt(withdrawalFeeTypeValue);
            }
        } else {
            withdrawalFeeType = product.withdrawalFeeType();
        }

        BigDecimal annualFeeAmount = null;
        if (command.parameterExists(annualFeeAmountParamName)) {
            annualFeeAmount = command.bigDecimalValueOfParameterNamed(annualFeeAmountParamName);
        } else {
            annualFeeAmount = product.annualFeeAmount();
        }

        MonthDay monthDayOfAnnualFee = null;
        if (command.parameterExists(annualFeeOnMonthDayParamName)) {
            monthDayOfAnnualFee = command.extractMonthDayNamed(annualFeeOnMonthDayParamName);
        } else {
            monthDayOfAnnualFee = product.monthDayOfAnnualFee();
        }

        final SavingsAccount account = SavingsAccount.createNewApplicationForSubmittal(client, group, product, fieldOfficer, accountNo,
                externalId, accountType, submittedOnDate, interestRate, interestCompoundingPeriodType, interestPostingPeriodType,
                interestCalculationType, interestCalculationDaysInYearType, minRequiredOpeningBalance, lockinPeriodFrequency,
                lockinPeriodFrequencyType, withdrawalFeeAmount, withdrawalFeeType, annualFeeAmount, monthDayOfAnnualFee);
        account.setHelpers(this.savingsAccountTransactionSummaryWrapper, this.savingsHelper);

        account.validateNewApplicationState(DateUtils.getLocalDateOfTenant());

        return account;
    }

    public SavingsAccount assembleFrom(final Long savingsId) {
        SavingsAccount account = this.savingsAccountRepository.findOneWithNotFoundDetection(savingsId);
        account.setHelpers(this.savingsAccountTransactionSummaryWrapper, savingsHelper);

        return account;
    }
    
    public void assignSavingAccountHelpers(SavingsAccount savingsAccount){
        savingsAccount.setHelpers(this.savingsAccountTransactionSummaryWrapper, this.savingsHelper);
    }
}<|MERGE_RESOLUTION|>--- conflicted
+++ resolved
@@ -40,12 +40,9 @@
 import org.mifosplatform.portfolio.client.exception.ClientNotActiveException;
 import org.mifosplatform.portfolio.group.domain.Group;
 import org.mifosplatform.portfolio.group.domain.GroupRepositoryWrapper;
-<<<<<<< HEAD
 import org.mifosplatform.portfolio.group.exception.ClientNotInGroupException;
-=======
 import org.mifosplatform.portfolio.group.exception.CenterNotActiveException;
 import org.mifosplatform.portfolio.group.exception.GroupNotActiveException;
->>>>>>> b2e2fdf8
 import org.mifosplatform.portfolio.savings.SavingsCompoundingInterestPeriodType;
 import org.mifosplatform.portfolio.savings.SavingsInterestCalculationDaysInYearType;
 import org.mifosplatform.portfolio.savings.SavingsInterestCalculationType;
@@ -107,30 +104,23 @@
         final Long clientId = fromApiJsonHelper.extractLongNamed(clientIdParamName, element);
         if (clientId != null) {
             client = this.clientRepository.findOneWithNotFoundDetection(clientId);
-<<<<<<< HEAD
             accountType = AccountType.INDIVIDUAL;
-=======
             if (client.isNotActive()) { throw new ClientNotActiveException(clientId); }
->>>>>>> b2e2fdf8
         }
 
         final Long groupId = fromApiJsonHelper.extractLongNamed(groupIdParamName, element);
         if (groupId != null) {
             group = this.groupRepository.findOneWithNotFoundDetection(groupId);
-<<<<<<< HEAD
             accountType = AccountType.GROUP;
         }
 
         if (group != null && client != null) {
             if (!group.hasClientAsMember(client)) { throw new ClientNotInGroupException(clientId, groupId); }
             accountType = AccountType.JLG;
-=======
             if (group.isNotActive()) {
                 if (group.isCenter()) { throw new CenterNotActiveException(groupId); }
                 throw new GroupNotActiveException(groupId);
             }
-
->>>>>>> b2e2fdf8
         }
 
         final Long fieldOfficerId = fromApiJsonHelper.extractLongNamed(fieldOfficerIdParamName, element);
