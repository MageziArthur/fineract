/**
 * This Source Code Form is subject to the terms of the Mozilla Public
 * License, v. 2.0. If a copy of the MPL was not distributed with this file,
 * You can obtain one at http://mozilla.org/MPL/2.0/.
 */
package org.mifosplatform.portfolio.savings.service;

import static org.mifosplatform.portfolio.savings.SavingsApiConstants.SAVINGS_ACCOUNT_RESOURCE_NAME;
import static org.mifosplatform.portfolio.savings.SavingsApiConstants.amountParamName;
import static org.mifosplatform.portfolio.savings.SavingsApiConstants.chargeIdParamName;

import java.math.BigDecimal;
import java.math.MathContext;
import java.math.RoundingMode;
import java.util.ArrayList;
import java.util.LinkedHashMap;
import java.util.List;
import java.util.Locale;
import java.util.Map;

import org.apache.commons.lang.StringUtils;
import org.joda.time.LocalDate;
import org.joda.time.format.DateTimeFormat;
import org.joda.time.format.DateTimeFormatter;
import org.mifosplatform.accounting.journalentry.service.JournalEntryWritePlatformService;
import org.mifosplatform.infrastructure.core.api.JsonCommand;
import org.mifosplatform.infrastructure.core.data.ApiParameterError;
import org.mifosplatform.infrastructure.core.data.CommandProcessingResult;
import org.mifosplatform.infrastructure.core.data.CommandProcessingResultBuilder;
import org.mifosplatform.infrastructure.core.data.DataValidatorBuilder;
import org.mifosplatform.infrastructure.core.exception.PlatformApiDataValidationException;
import org.mifosplatform.infrastructure.core.exception.PlatformServiceUnavailableException;
import org.mifosplatform.infrastructure.core.service.DateUtils;
import org.mifosplatform.infrastructure.jobs.annotation.CronTarget;
import org.mifosplatform.infrastructure.jobs.service.JobName;
import org.mifosplatform.infrastructure.security.service.PlatformSecurityContext;
import org.mifosplatform.organisation.monetary.domain.ApplicationCurrency;
import org.mifosplatform.organisation.monetary.domain.ApplicationCurrencyRepositoryWrapper;
import org.mifosplatform.organisation.monetary.domain.MonetaryCurrency;
import org.mifosplatform.organisation.office.domain.Office;
import org.mifosplatform.organisation.staff.domain.Staff;
import org.mifosplatform.portfolio.account.PortfolioAccountType;
import org.mifosplatform.portfolio.account.service.AccountAssociationsReadPlatformService;
import org.mifosplatform.portfolio.account.service.AccountTransfersReadPlatformService;
import org.mifosplatform.portfolio.charge.domain.Charge;
import org.mifosplatform.portfolio.charge.domain.ChargeRepositoryWrapper;
import org.mifosplatform.portfolio.client.domain.Client;
import org.mifosplatform.portfolio.client.exception.ClientNotActiveException;
import org.mifosplatform.portfolio.group.domain.Group;
import org.mifosplatform.portfolio.group.exception.GroupNotActiveException;
import org.mifosplatform.portfolio.note.domain.Note;
import org.mifosplatform.portfolio.note.domain.NoteRepository;
import org.mifosplatform.portfolio.paymentdetail.domain.PaymentDetail;
import org.mifosplatform.portfolio.paymentdetail.service.PaymentDetailWritePlatformService;
import org.mifosplatform.portfolio.savings.SavingsApiConstants;
import org.mifosplatform.portfolio.savings.data.SavingsAccountChargeDataValidator;
import org.mifosplatform.portfolio.savings.data.SavingsAccountTransactionDTO;
import org.mifosplatform.portfolio.savings.data.SavingsAccountTransactionDataValidator;
import org.mifosplatform.portfolio.savings.domain.SavingsAccount;
import org.mifosplatform.portfolio.savings.domain.SavingsAccountAssembler;
import org.mifosplatform.portfolio.savings.domain.SavingsAccountCharge;
import org.mifosplatform.portfolio.savings.domain.SavingsAccountChargeRepositoryWrapper;
import org.mifosplatform.portfolio.savings.domain.SavingsAccountDomainService;
import org.mifosplatform.portfolio.savings.domain.SavingsAccountRepository;
import org.mifosplatform.portfolio.savings.domain.SavingsAccountStatusType;
import org.mifosplatform.portfolio.savings.domain.SavingsAccountTransaction;
import org.mifosplatform.portfolio.savings.domain.SavingsAccountTransactionRepository;
import org.mifosplatform.portfolio.savings.exception.SavingsAccountClosingNotAllowedException;
import org.mifosplatform.portfolio.savings.exception.SavingsAccountTransactionNotFoundException;
import org.mifosplatform.portfolio.savings.exception.TransactionUpdateNotAllowedException;
import org.mifosplatform.useradministration.domain.AppUser;
import org.springframework.beans.factory.annotation.Autowired;
import org.springframework.stereotype.Service;
import org.springframework.transaction.annotation.Transactional;

@Service
public class SavingsAccountWritePlatformServiceJpaRepositoryImpl implements SavingsAccountWritePlatformService {

    private final PlatformSecurityContext context;
    private final SavingsAccountRepository savingAccountRepository;
    private final SavingsAccountTransactionRepository savingsAccountTransactionRepository;
    private final SavingsAccountAssembler savingAccountAssembler;
    private final SavingsAccountTransactionDataValidator savingsAccountTransactionDataValidator;
    private final SavingsAccountChargeDataValidator savingsAccountChargeDataValidator;
    private final PaymentDetailWritePlatformService paymentDetailWritePlatformService;
    private final ApplicationCurrencyRepositoryWrapper applicationCurrencyRepositoryWrapper;
    private final JournalEntryWritePlatformService journalEntryWritePlatformService;
    private final SavingsAccountDomainService savingsAccountDomainService;
    private final NoteRepository noteRepository;
    private final AccountTransfersReadPlatformService accountTransfersReadPlatformService;
    private final AccountAssociationsReadPlatformService accountAssociationsReadPlatformService;
    private final ChargeRepositoryWrapper chargeRepository;
    private final SavingsAccountChargeRepositoryWrapper savingsAccountChargeRepository;

    @Autowired
    public SavingsAccountWritePlatformServiceJpaRepositoryImpl(final PlatformSecurityContext context,
            final SavingsAccountRepository savingAccountRepository,
            final SavingsAccountTransactionRepository savingsAccountTransactionRepository,
            final SavingsAccountAssembler savingAccountAssembler,
            final SavingsAccountTransactionDataValidator savingsAccountTransactionDataValidator,
            final SavingsAccountChargeDataValidator savingsAccountChargeDataValidator,
            final PaymentDetailWritePlatformService paymentDetailWritePlatformService,
            final ApplicationCurrencyRepositoryWrapper applicationCurrencyRepositoryWrapper,
            final JournalEntryWritePlatformService journalEntryWritePlatformService,
            final SavingsAccountDomainService savingsAccountDomainService, final NoteRepository noteRepository,
            final AccountTransfersReadPlatformService accountTransfersReadPlatformService,
            final AccountAssociationsReadPlatformService accountAssociationsReadPlatformService,
            final ChargeRepositoryWrapper chargeRepository, final SavingsAccountChargeRepositoryWrapper savingsAccountChargeRepository) {
        this.context = context;
        this.savingAccountRepository = savingAccountRepository;
        this.savingsAccountTransactionRepository = savingsAccountTransactionRepository;
        this.savingAccountAssembler = savingAccountAssembler;
        this.savingsAccountTransactionDataValidator = savingsAccountTransactionDataValidator;
        this.savingsAccountChargeDataValidator = savingsAccountChargeDataValidator;
        this.paymentDetailWritePlatformService = paymentDetailWritePlatformService;
        this.applicationCurrencyRepositoryWrapper = applicationCurrencyRepositoryWrapper;
        this.journalEntryWritePlatformService = journalEntryWritePlatformService;
        this.savingsAccountDomainService = savingsAccountDomainService;
        this.noteRepository = noteRepository;
        this.accountTransfersReadPlatformService = accountTransfersReadPlatformService;
        this.accountAssociationsReadPlatformService = accountAssociationsReadPlatformService;
        this.chargeRepository = chargeRepository;
        this.savingsAccountChargeRepository = savingsAccountChargeRepository;
    }

    @Transactional
    @Override
    public CommandProcessingResult activate(final Long savingsId, final JsonCommand command) {

        final AppUser user = this.context.authenticatedUser();

        this.savingsAccountTransactionDataValidator.validateActivation(command);

        final SavingsAccount account = this.savingAccountAssembler.assembleFrom(savingsId);
        checkClientOrGroupActive(account);

        final List<Long> existingTransactionIds = new ArrayList<Long>();
        final List<Long> existingReversedTransactionIds = new ArrayList<Long>();

        final Map<String, Object> changes = account.activate(user, command, DateUtils.getLocalDateOfTenant(),
                existingReversedTransactionIds, existingReversedTransactionIds);
        if (!changes.isEmpty()) {
            this.savingAccountRepository.save(account);
        }

        postJournalEntries(account, existingTransactionIds, existingReversedTransactionIds);

        return new CommandProcessingResultBuilder() //
                .withEntityId(savingsId) //
                .withOfficeId(account.officeId()) //
                .withClientId(account.clientId()) //
                .withGroupId(account.groupId()) //
                .withSavingsId(savingsId) //
                .with(changes) //
                .build();
    }

    @Transactional
    @Override
    public CommandProcessingResult deposit(final Long savingsId, final JsonCommand command) {

        this.context.authenticatedUser();

        this.savingsAccountTransactionDataValidator.validate(command);

        final SavingsAccount account = this.savingAccountAssembler.assembleFrom(savingsId);
        checkClientOrGroupActive(account);

        final Locale locale = command.extractLocale();
        final DateTimeFormatter fmt = DateTimeFormat.forPattern(command.dateFormat()).withLocale(locale);

        final LocalDate transactionDate = command.localDateValueOfParameterNamed("transactionDate");
        final BigDecimal transactionAmount = command.bigDecimalValueOfParameterNamed("transactionAmount");

        final Map<String, Object> changes = new LinkedHashMap<String, Object>();
        final PaymentDetail paymentDetail = this.paymentDetailWritePlatformService.createAndPersistPaymentDetail(command, changes);

        final SavingsAccountTransaction deposit = this.savingsAccountDomainService.handleDeposit(account, fmt, transactionDate,
                transactionAmount, paymentDetail);

        return new CommandProcessingResultBuilder() //
                .withEntityId(deposit.getId()) //
                .withOfficeId(account.officeId()) //
                .withClientId(account.clientId()) //
                .withGroupId(account.groupId()) //
                .withSavingsId(savingsId) //
                .with(changes) //
                .build();
    }

    private Long saveTransactionToGenerateTransactionId(final SavingsAccountTransaction transaction) {
        this.savingsAccountTransactionRepository.save(transaction);
        return transaction.getId();
    }

    @Transactional
    @Override
    public CommandProcessingResult withdrawal(final Long savingsId, final JsonCommand command) {

        this.savingsAccountTransactionDataValidator.validate(command);

        final LocalDate transactionDate = command.localDateValueOfParameterNamed("transactionDate");
        final BigDecimal transactionAmount = command.bigDecimalValueOfParameterNamed("transactionAmount");

        final Locale locale = command.extractLocale();
        final DateTimeFormatter fmt = DateTimeFormat.forPattern(command.dateFormat()).withLocale(locale);

        final Map<String, Object> changes = new LinkedHashMap<String, Object>();
        final PaymentDetail paymentDetail = this.paymentDetailWritePlatformService.createAndPersistPaymentDetail(command, changes);

        final SavingsAccount account = this.savingAccountAssembler.assembleFrom(savingsId);
        checkClientOrGroupActive(account);

        final SavingsAccountTransaction withdrawal = this.savingsAccountDomainService.handleWithdrawal(account, fmt, transactionDate,
                transactionAmount, paymentDetail, true);

        return new CommandProcessingResultBuilder() //
                .withEntityId(withdrawal.getId()) //
                .withOfficeId(account.officeId()) //
                .withClientId(account.clientId()) //
                .withGroupId(account.groupId()) //
                .withSavingsId(savingsId) //
                .with(changes)//
                .build();
    }

    @Transactional
    @Override
    public CommandProcessingResult applyAnnualFee(final Long savingsId, final LocalDate annualFeeTransactionDate) {

        final SavingsAccount account = this.savingAccountAssembler.assembleFrom(savingsId);
        checkClientOrGroupActive(account);

        final DateTimeFormatter fmt = DateTimeFormat.forPattern("dd MM yyyy");

        final List<Long> existingTransactionIds = new ArrayList<Long>();
        final List<Long> existingReversedTransactionIds = new ArrayList<Long>();

        final MathContext mc = MathContext.DECIMAL64;
        final LocalDate today = DateUtils.getLocalDateOfTenant();

        final SavingsAccountTransaction annualFee = account.addAnnualFee(mc, fmt, annualFeeTransactionDate, today, existingTransactionIds,
                existingReversedTransactionIds);
        final Long transactionId = saveTransactionToGenerateTransactionId(annualFee);
        this.savingAccountRepository.save(account);

        postJournalEntries(account, existingTransactionIds, existingReversedTransactionIds);

        return new CommandProcessingResultBuilder() //
                .withEntityId(transactionId) //
                .withOfficeId(account.officeId()) //
                .withClientId(account.clientId()) //
                .withGroupId(account.groupId()) //
                .withSavingsId(savingsId) //
                .build();
    }

    @Transactional
    @Override
    public CommandProcessingResult calculateInterest(final Long savingsId) {

        final SavingsAccount account = this.savingAccountAssembler.assembleFrom(savingsId);
        checkClientOrGroupActive(account);

        final LocalDate today = DateUtils.getLocalDateOfTenant();
        final MathContext mc = new MathContext(15, RoundingMode.HALF_EVEN);

        account.calculateInterestUsing(mc, today);

        this.savingAccountRepository.save(account);

        return new CommandProcessingResultBuilder() //
                .withEntityId(savingsId) //
                .withOfficeId(account.officeId()) //
                .withClientId(account.clientId()) //
                .withGroupId(account.groupId()) //
                .withSavingsId(savingsId) //
                .build();
    }

    @Transactional
    @Override
    public CommandProcessingResult postInterest(final Long savingsId) {

        final SavingsAccount account = this.savingAccountAssembler.assembleFrom(savingsId);
        checkClientOrGroupActive(account);
        postInterest(account);
        return new CommandProcessingResultBuilder() //
                .withEntityId(savingsId) //
                .withOfficeId(account.officeId()) //
                .withClientId(account.clientId()) //
                .withGroupId(account.groupId()) //
                .withSavingsId(savingsId) //
                .build();
    }

    @Transactional
    private void postInterest(final SavingsAccount account) {
        final List<Long> existingTransactionIds = new ArrayList<Long>();
        final List<Long> existingReversedTransactionIds = new ArrayList<Long>();
        final LocalDate today = DateUtils.getLocalDateOfTenant();
        final MathContext mc = new MathContext(10, RoundingMode.HALF_EVEN);

        account.postInterest(mc, today, existingTransactionIds, existingReversedTransactionIds);
        this.savingAccountRepository.save(account);

        postJournalEntries(account, existingTransactionIds, existingReversedTransactionIds);
    }

    @CronTarget(jobName = JobName.POST_INTEREST_FOR_SAVINGS)
    @Override
    public void postInterestForAccounts() {
        final List<SavingsAccount> savingsAccounts = this.savingAccountRepository.findSavingAccountByStatus(SavingsAccountStatusType.ACTIVE
                .getValue());
        for (final SavingsAccount savingsAccount : savingsAccounts) {
            this.savingAccountAssembler.assignSavingAccountHelpers(savingsAccount);
            postInterest(savingsAccount);
        }
    }

    @Override
<<<<<<< HEAD
    public CommandProcessingResult undoTransaction(final Long savingsId, final Long transactionId, final boolean allowAccountTransferModification) {
=======
    public CommandProcessingResult undoTransaction(final Long savingsId, final Long transactionId,
            final boolean allowAccountTransferModification) {
>>>>>>> 3531e956

        final List<Long> newTransactionIds = new ArrayList<Long>();
        final List<Long> reversedTransactionIds = new ArrayList<Long>();

<<<<<<< HEAD
        final SavingsAccountTransaction savingsAccountTransaction = this.savingsAccountTransactionRepository.findOneByIdAndSavingsAccountId(
                transactionId, savingsId);
        if (savingsAccountTransaction == null) { throw new SavingsAccountTransactionNotFoundException(savingsId, transactionId); }

        if(!allowAccountTransferModification && this.accountTransfersReadPlatformService.isAccountTransfer(transactionId, PortfolioAccountType.SAVINGS)){
            throw new PlatformServiceUnavailableException("error.msg.saving.account.transfer.transaction.update.not.allowed","Savings account transaction:"+transactionId+" update not allowed as it involves in account transfer",transactionId);
        }
=======
        final SavingsAccountTransaction savingsAccountTransaction = this.savingsAccountTransactionRepository
                .findOneByIdAndSavingsAccountId(transactionId, savingsId);
        if (savingsAccountTransaction == null) { throw new SavingsAccountTransactionNotFoundException(savingsId, transactionId); }

        if (!allowAccountTransferModification
                && this.accountTransfersReadPlatformService.isAccountTransfer(transactionId, PortfolioAccountType.SAVINGS)) { throw new PlatformServiceUnavailableException(
                "error.msg.saving.account.transfer.transaction.update.not.allowed", "Savings account transaction:" + transactionId
                        + " update not allowed as it involves in account transfer", transactionId); }
>>>>>>> 3531e956

        final LocalDate today = DateUtils.getLocalDateOfTenant();
        final MathContext mc = new MathContext(15, RoundingMode.HALF_EVEN);

        final SavingsAccount account = this.savingAccountAssembler.assembleFrom(savingsId);
        if (account.isNotActive()) {
            throwValidationForActiveStatus(SavingsApiConstants.undoTransactionAction);
        }
        account.undoTransaction(transactionId, reversedTransactionIds);
        checkClientOrGroupActive(account);
        if ((savingsAccountTransaction.isDeposit() || savingsAccountTransaction.isWithdrawal())
                && account.isBeforeLastPostingPeriod(savingsAccountTransaction.transactionLocalDate())) {
            account.postInterest(mc, today, newTransactionIds, reversedTransactionIds);
        } else {
            account.calculateInterestUsing(mc, today);
        }
        account.validateAccountBalanceDoesNotBecomeNegative(SavingsApiConstants.undoTransactionAction);
        account.activateAccountBasedOnBalance();
        postJournalEntries(account, newTransactionIds, reversedTransactionIds);

        return new CommandProcessingResultBuilder() //
                .withEntityId(savingsId) //
                .withOfficeId(account.officeId()) //
                .withClientId(account.clientId()) //
                .withGroupId(account.groupId()) //
                .withSavingsId(savingsId) //
                .build();
    }

    @Override
    public CommandProcessingResult adjustSavingsTransaction(final Long savingsId, final Long transactionId, final JsonCommand command) {

<<<<<<< HEAD
        final SavingsAccountTransaction savingsAccountTransaction = this.savingsAccountTransactionRepository.findOneByIdAndSavingsAccountId(
                transactionId, savingsId);
=======
        final SavingsAccountTransaction savingsAccountTransaction = this.savingsAccountTransactionRepository
                .findOneByIdAndSavingsAccountId(transactionId, savingsId);
>>>>>>> 3531e956
        if (savingsAccountTransaction == null) { throw new SavingsAccountTransactionNotFoundException(savingsId, transactionId); }

        if (!(savingsAccountTransaction.isDeposit() || savingsAccountTransaction.isWithdrawal()) || savingsAccountTransaction.isReversed()) { throw new TransactionUpdateNotAllowedException(
                savingsId, transactionId); }

<<<<<<< HEAD
        if(this.accountTransfersReadPlatformService.isAccountTransfer(transactionId, PortfolioAccountType.SAVINGS)){
            throw new PlatformServiceUnavailableException("error.msg.saving.account.transfer.transaction.update.not.allowed","Savings account transaction:"+transactionId+" update not allowed as it involves in account transfer",transactionId);
        }
=======
        if (this.accountTransfersReadPlatformService.isAccountTransfer(transactionId, PortfolioAccountType.SAVINGS)) { throw new PlatformServiceUnavailableException(
                "error.msg.saving.account.transfer.transaction.update.not.allowed", "Savings account transaction:" + transactionId
                        + " update not allowed as it involves in account transfer", transactionId); }
>>>>>>> 3531e956
        this.savingsAccountTransactionDataValidator.validate(command);

        final LocalDate today = DateUtils.getLocalDateOfTenant();

        final SavingsAccount account = this.savingAccountAssembler.assembleFrom(savingsId);
        if (account.isNotActive()) {
            throwValidationForActiveStatus(SavingsApiConstants.adjustTransactionAction);
        }

        final Locale locale = command.extractLocale();
        final DateTimeFormatter fmt = DateTimeFormat.forPattern(command.dateFormat()).withLocale(locale);
        final LocalDate transactionDate = command.localDateValueOfParameterNamed(SavingsApiConstants.transactionDateParamName);
        final BigDecimal transactionAmount = command.bigDecimalValueOfParameterNamed(SavingsApiConstants.transactionAmountParamName);
        final List<Long> existingTransactionIds = new ArrayList<Long>();
        final List<Long> existingReversedTransactionIds = new ArrayList<Long>();
        final Map<String, Object> changes = new LinkedHashMap<String, Object>();
        final PaymentDetail paymentDetail = this.paymentDetailWritePlatformService.createAndPersistPaymentDetail(command, changes);

        final MathContext mc = new MathContext(10, RoundingMode.HALF_EVEN);
        account.undoTransaction(transactionId, existingReversedTransactionIds);

        // for undo withdrawal fee
<<<<<<< HEAD
        final SavingsAccountTransaction nextSavingsAccountTransaction = this.savingsAccountTransactionRepository.findOneByIdAndSavingsAccountId(
                transactionId+1, savingsId);
        if(nextSavingsAccountTransaction!=null && nextSavingsAccountTransaction.isWithdrawalFeeAndNotReversed()){
            account.undoTransaction(transactionId+1, existingReversedTransactionIds);
=======
        final SavingsAccountTransaction nextSavingsAccountTransaction = this.savingsAccountTransactionRepository
                .findOneByIdAndSavingsAccountId(transactionId + 1, savingsId);
        if (nextSavingsAccountTransaction != null && nextSavingsAccountTransaction.isWithdrawalFeeAndNotReversed()) {
            account.undoTransaction(transactionId + 1, existingReversedTransactionIds);
>>>>>>> 3531e956
        }

        SavingsAccountTransaction transaction = null;
        if (savingsAccountTransaction.isDeposit()) {
            final SavingsAccountTransactionDTO transactionDTO = new SavingsAccountTransactionDTO(fmt, transactionDate, transactionAmount,
                    existingTransactionIds, existingReversedTransactionIds, paymentDetail);
            transaction = account.deposit(transactionDTO);
        } else {
            final SavingsAccountTransactionDTO transactionDTO = new SavingsAccountTransactionDTO(fmt, transactionDate, transactionAmount,
                    existingTransactionIds, existingReversedTransactionIds, paymentDetail);
            transaction = account.withdraw(transactionDTO, true);
        }
        final Long newtransactionId = saveTransactionToGenerateTransactionId(transaction);

        if (account.isBeforeLastPostingPeriod(transactionDate)
                || account.isBeforeLastPostingPeriod(savingsAccountTransaction.transactionLocalDate())) {
            account.postInterest(mc, today, existingTransactionIds, existingReversedTransactionIds);
        } else {
            account.calculateInterestUsing(mc, today);
        }
        account.validateAccountBalanceDoesNotBecomeNegative(SavingsApiConstants.adjustTransactionAction);
        account.activateAccountBasedOnBalance();
        postJournalEntries(account, existingTransactionIds, existingReversedTransactionIds);
        return new CommandProcessingResultBuilder() //
                .withEntityId(newtransactionId) //
                .withOfficeId(account.officeId()) //
                .withClientId(account.clientId()) //
                .withGroupId(account.groupId()) //
                .withSavingsId(savingsId) //
                .with(changes)//
                .build();
    }

    /**
     *
     */
    private void throwValidationForActiveStatus(final String actionName) {
        final List<ApiParameterError> dataValidationErrors = new ArrayList<ApiParameterError>();
        final DataValidatorBuilder baseDataValidator = new DataValidatorBuilder(dataValidationErrors)
                .resource(SAVINGS_ACCOUNT_RESOURCE_NAME + actionName);
        baseDataValidator.reset().failWithCodeNoParameterAddedToErrorCode("account.is.not.active");
        throw new PlatformApiDataValidationException(dataValidationErrors);
    }

    private void postJournalEntries(final SavingsAccount savingsAccount, final List<Long> existingTransactionIds,
            final List<Long> existingReversedTransactionIds) {

        final MonetaryCurrency currency = savingsAccount.getCurrency();
        final ApplicationCurrency applicationCurrency = this.applicationCurrencyRepositoryWrapper.findOneWithNotFoundDetection(currency);

        final Map<String, Object> accountingBridgeData = savingsAccount.deriveAccountingBridgeData(applicationCurrency.toData(),
                existingTransactionIds, existingReversedTransactionIds);
        this.journalEntryWritePlatformService.createJournalEntriesForSavings(accountingBridgeData);
    }

    private void checkClientOrGroupActive(final SavingsAccount account) {
        final Client client = account.getClient();
        if (client != null) {
            if (client.isNotActive()) { throw new ClientNotActiveException(client.getId()); }
        }
        final Group group = account.group();
        if (group != null) {
            if (group.isNotActive()) { throw new GroupNotActiveException(group.getId()); }
        }
    }

    @Override
    public CommandProcessingResult close(final Long savingsId, final JsonCommand command) {
        final AppUser user = this.context.authenticatedUser();

        this.savingsAccountTransactionDataValidator.validateClosing(command);
        final SavingsAccount account = this.savingAccountAssembler.assembleFrom(savingsId);
        final boolean isLinkedWithAnyActiveLoan = this.accountAssociationsReadPlatformService.isLinkedWithAnyActiveLoan(savingsId);
<<<<<<< HEAD
        if(isLinkedWithAnyActiveLoan){
            final String defaultUserMessage = "Closing savings account with id:"+savingsId+" is not allowed, since it is linked with one of the active loans";
=======
        if (isLinkedWithAnyActiveLoan) {
            final String defaultUserMessage = "Closing savings account with id:" + savingsId
                    + " is not allowed, since it is linked with one of the active loans";
>>>>>>> 3531e956
            throw new SavingsAccountClosingNotAllowedException("linked", defaultUserMessage, savingsId);
        }

        final Map<String, Object> changes = account.close(user, command, DateUtils.getLocalDateOfTenant());
        if (!changes.isEmpty()) {
            this.savingAccountRepository.save(account);
            final String noteText = command.stringValueOfParameterNamed("note");
            if (StringUtils.isNotBlank(noteText)) {
                final Note note = Note.savingNote(account, noteText);
                changes.put("note", noteText);
                this.noteRepository.save(note);
            }

        }
        return new CommandProcessingResultBuilder() //
                .withEntityId(savingsId) //
                .withOfficeId(account.officeId()) //
                .withClientId(account.clientId()) //
                .withGroupId(account.groupId()) //
                .withSavingsId(savingsId) //
                .with(changes) //
                .build();
    }

    @Override
    public SavingsAccountTransaction initiateSavingsTransfer(final Long accountId, final LocalDate transferDate) {
        final SavingsAccount savingsAccount = this.savingAccountAssembler.assembleFrom(accountId);

        final List<Long> existingTransactionIds = new ArrayList<Long>(savingsAccount.findExistingTransactionIds());
        final List<Long> existingReversedTransactionIds = new ArrayList<Long>(savingsAccount.findExistingReversedTransactionIds());

        final SavingsAccountTransaction newTransferTransaction = SavingsAccountTransaction.initiateTransfer(savingsAccount,
                savingsAccount.office(), transferDate);
        savingsAccount.getTransactions().add(newTransferTransaction);
        savingsAccount.setStatus(SavingsAccountStatusType.TRANSFER_IN_PROGRESS.getValue());

        this.savingsAccountTransactionRepository.save(newTransferTransaction);
        this.savingAccountRepository.save(savingsAccount);

        postJournalEntries(savingsAccount, existingTransactionIds, existingReversedTransactionIds);

        return newTransferTransaction;
    }

    @Override
    public SavingsAccountTransaction withdrawSavingsTransfer(final Long accountId, final LocalDate transferDate) {
        final SavingsAccount savingsAccount = this.savingAccountAssembler.assembleFrom(accountId);

        final List<Long> existingTransactionIds = new ArrayList<Long>(savingsAccount.findExistingTransactionIds());
        final List<Long> existingReversedTransactionIds = new ArrayList<Long>(savingsAccount.findExistingReversedTransactionIds());

        final SavingsAccountTransaction withdrawtransferTransaction = SavingsAccountTransaction.withdrawTransfer(savingsAccount,
                savingsAccount.office(), transferDate);
        savingsAccount.getTransactions().add(withdrawtransferTransaction);
        savingsAccount.setStatus(SavingsAccountStatusType.ACTIVE.getValue());

        this.savingsAccountTransactionRepository.save(withdrawtransferTransaction);
        this.savingAccountRepository.save(savingsAccount);

        postJournalEntries(savingsAccount, existingTransactionIds, existingReversedTransactionIds);

        return withdrawtransferTransaction;
    }

    @Override
    public void rejectSavingsTransfer(final Long accountId) {
        final SavingsAccount savingsAccount = this.savingAccountAssembler.assembleFrom(accountId);
        savingsAccount.setStatus(SavingsAccountStatusType.TRANSFER_ON_HOLD.getValue());
        this.savingAccountRepository.save(savingsAccount);
    }

    @Override
<<<<<<< HEAD
    public SavingsAccountTransaction acceptSavingsTransfer(final Long accountId, final LocalDate transferDate, final Office acceptedInOffice,
            final Staff fieldOfficer) {
=======
    public SavingsAccountTransaction acceptSavingsTransfer(final Long accountId, final LocalDate transferDate,
            final Office acceptedInOffice, final Staff fieldOfficer) {
>>>>>>> 3531e956
        final SavingsAccount savingsAccount = this.savingAccountAssembler.assembleFrom(accountId);

        final List<Long> existingTransactionIds = new ArrayList<Long>(savingsAccount.findExistingTransactionIds());
        final List<Long> existingReversedTransactionIds = new ArrayList<Long>(savingsAccount.findExistingReversedTransactionIds());

        final SavingsAccountTransaction acceptTransferTransaction = SavingsAccountTransaction.approveTransfer(savingsAccount,
                acceptedInOffice, transferDate);
        savingsAccount.getTransactions().add(acceptTransferTransaction);
        savingsAccount.setStatus(SavingsAccountStatusType.ACTIVE.getValue());
        if (fieldOfficer != null) {
            savingsAccount.update(fieldOfficer);
        }

        this.savingsAccountTransactionRepository.save(acceptTransferTransaction);
        this.savingAccountRepository.save(savingsAccount);

        postJournalEntries(savingsAccount, existingTransactionIds, existingReversedTransactionIds);

        return acceptTransferTransaction;
    }

    @Transactional
    @Override
    public CommandProcessingResult addSavingsAccountCharge(final JsonCommand command) {

        this.context.authenticatedUser();
        final Long savingsAccountId = command.getSavingsId();
        this.savingsAccountChargeDataValidator.validateAdd(command.json());

        final SavingsAccount savingsAccount = this.savingAccountAssembler.assembleFrom(savingsAccountId);
        checkClientOrGroupActive(savingsAccount);

        final DateTimeFormatter fmt = DateTimeFormat.forPattern("dd MM yyyy");

        final Long chargeDefinitionId = command.longValueOfParameterNamed(chargeIdParamName);
        final Charge chargeDefinition = this.chargeRepository.findOneWithNotFoundDetection(chargeDefinitionId);

        final SavingsAccountCharge savingsAccountCharge = SavingsAccountCharge.createNewFromJson(savingsAccount, chargeDefinition, command);

        savingsAccount.addCharge(fmt, savingsAccountCharge, chargeDefinition);

        this.savingAccountRepository.saveAndFlush(savingsAccount);

        return new CommandProcessingResultBuilder() //
                .withCommandId(command.commandId()) //
                .withEntityId(savingsAccountCharge.getId()) //
                .withOfficeId(savingsAccount.officeId()) //
                .withClientId(savingsAccount.clientId()) //
                .withGroupId(savingsAccount.groupId()) //
                .withLoanId(savingsAccountId) //
                .build();
    }

    @Transactional
    @Override
    public CommandProcessingResult updateSavingsAccountCharge(final JsonCommand command) {
        this.context.authenticatedUser();

        this.savingsAccountChargeDataValidator.validateUpdate(command.json());
        final Long savingsAccountId = command.getSavingsId();
<<<<<<< HEAD
        final Long savingsChargeId = command.entityId();//SavingsAccount Charge entity
=======
        final Long savingsChargeId = command.entityId();// SavingsAccount Charge
                                                        // entity
>>>>>>> 3531e956

        final SavingsAccount savingsAccount = this.savingAccountAssembler.assembleFrom(savingsAccountId);
        checkClientOrGroupActive(savingsAccount);

<<<<<<< HEAD
        final SavingsAccountCharge savingsAccountCharge = this.savingsAccountChargeRepository.findOneWithNotFoundDetection(savingsChargeId, savingsAccountId);
=======
        final SavingsAccountCharge savingsAccountCharge = this.savingsAccountChargeRepository.findOneWithNotFoundDetection(savingsChargeId,
                savingsAccountId);
>>>>>>> 3531e956
        final Map<String, Object> changes = savingsAccountCharge.update(command);
        this.savingsAccountChargeRepository.saveAndFlush(savingsAccountCharge);
        // TODO AA: revisit the code
        /*
         * // Charges may be edited only when the loan associated with them are
         * // yet to be approved (are in submitted and pending status) if
         * (!loan.status().isSubmittedAndPendingApproval()) { throw new
         * LoanChargeCannotBeUpdatedException(
         * LOAN_CHARGE_CANNOT_BE_UPDATED_REASON
         * .LOAN_NOT_IN_SUBMITTED_AND_PENDING_APPROVAL_STAGE,
         * loanCharge.getId()); }
         */

        return new CommandProcessingResultBuilder() //
                .withCommandId(command.commandId()) //
                .withEntityId(savingsChargeId) //
                // .withOfficeId(savings) //
                // .withClientId(loan.getClientId()) //
                // .withGroupId(loan.getGroupId()) //
                // .withLoanId(savingsAccountId) //
                .with(changes) //
                .build();
    }

<<<<<<< HEAD

=======
>>>>>>> 3531e956
    @Transactional
    @Override
    public CommandProcessingResult waiveCharge(final Long savingsAccountId, final Long savingsAccountChargeId, final JsonCommand command) {

        this.context.authenticatedUser();

        final List<Long> existingTransactionIds = new ArrayList<Long>();
        final List<Long> existingReversedTransactionIds = new ArrayList<Long>();

        final SavingsAccount savingsAccount = this.savingAccountAssembler.assembleFrom(savingsAccountId);
        checkClientOrGroupActive(savingsAccount);

        savingsAccount.waiveCharge(savingsAccountChargeId, existingTransactionIds, existingReversedTransactionIds);

        this.savingAccountRepository.saveAndFlush(savingsAccount);

        return new CommandProcessingResultBuilder() //
                .withCommandId(command.commandId()) //
                .withEntityId(savingsAccountChargeId) //
                .withOfficeId(savingsAccount.officeId()) //
                .withClientId(savingsAccount.clientId()) //
                .withGroupId(savingsAccount.groupId()) //
                .withSavingsId(savingsAccountId) //
                .build();
    }

    @Transactional
    @Override
<<<<<<< HEAD
    public CommandProcessingResult deleteSavingsAccountCharge(final Long savingsAccountId, final Long savingsAccountChargeId, @SuppressWarnings("unused") final JsonCommand command) {
=======
    public CommandProcessingResult deleteSavingsAccountCharge(final Long savingsAccountId, final Long savingsAccountChargeId,
            @SuppressWarnings("unused") final JsonCommand command) {
>>>>>>> 3531e956
        this.context.authenticatedUser();

        final SavingsAccount savingsAccount = this.savingAccountAssembler.assembleFrom(savingsAccountId);
        checkClientOrGroupActive(savingsAccount);
        final SavingsAccountCharge savingsAccountCharge = this.savingsAccountChargeRepository.findOneWithNotFoundDetection(
                savingsAccountChargeId, savingsAccountId);

        // TODO AA: validate before deleting a charge

<<<<<<< HEAD
        //TODO AA: validate before deleting a charge

=======
>>>>>>> 3531e956
        savingsAccount.removeCharge(savingsAccountCharge);
        this.savingAccountRepository.saveAndFlush(savingsAccount);

        return new CommandProcessingResultBuilder() //
                .withEntityId(savingsAccountChargeId) //
                .withOfficeId(savingsAccount.officeId()) //
                .withClientId(savingsAccount.clientId()) //
                .withGroupId(savingsAccount.groupId()) //
                .withSavingsId(savingsAccountId) //
                .build();
    }

    @Transactional
    @Override
    public CommandProcessingResult payCharge(final Long savingsAccountId, final Long savingsAccountChargeId, final JsonCommand command) {
        this.context.authenticatedUser();

        final List<Long> existingTransactionIds = new ArrayList<Long>();
        final List<Long> existingReversedTransactionIds = new ArrayList<Long>();

        final SavingsAccount savingsAccount = this.savingAccountAssembler.assembleFrom(savingsAccountId);
        checkClientOrGroupActive(savingsAccount);

        final BigDecimal chargeAmount = command.bigDecimalValueOfParameterNamed(amountParamName);
        savingsAccount.payCharge(savingsAccountChargeId, chargeAmount, existingTransactionIds, existingReversedTransactionIds);

        this.savingAccountRepository.saveAndFlush(savingsAccount);

        return new CommandProcessingResultBuilder() //
                .withCommandId(command.commandId()) //
                .withEntityId(savingsAccountChargeId) //
                .withOfficeId(savingsAccount.officeId()) //
                .withClientId(savingsAccount.clientId()) //
                .withGroupId(savingsAccount.groupId()) //
                .withSavingsId(savingsAccountId) //
                .build();

    }

}<|MERGE_RESOLUTION|>--- conflicted
+++ resolved
@@ -319,25 +319,12 @@
     }
 
     @Override
-<<<<<<< HEAD
-    public CommandProcessingResult undoTransaction(final Long savingsId, final Long transactionId, final boolean allowAccountTransferModification) {
-=======
     public CommandProcessingResult undoTransaction(final Long savingsId, final Long transactionId,
             final boolean allowAccountTransferModification) {
->>>>>>> 3531e956
 
         final List<Long> newTransactionIds = new ArrayList<Long>();
         final List<Long> reversedTransactionIds = new ArrayList<Long>();
 
-<<<<<<< HEAD
-        final SavingsAccountTransaction savingsAccountTransaction = this.savingsAccountTransactionRepository.findOneByIdAndSavingsAccountId(
-                transactionId, savingsId);
-        if (savingsAccountTransaction == null) { throw new SavingsAccountTransactionNotFoundException(savingsId, transactionId); }
-
-        if(!allowAccountTransferModification && this.accountTransfersReadPlatformService.isAccountTransfer(transactionId, PortfolioAccountType.SAVINGS)){
-            throw new PlatformServiceUnavailableException("error.msg.saving.account.transfer.transaction.update.not.allowed","Savings account transaction:"+transactionId+" update not allowed as it involves in account transfer",transactionId);
-        }
-=======
         final SavingsAccountTransaction savingsAccountTransaction = this.savingsAccountTransactionRepository
                 .findOneByIdAndSavingsAccountId(transactionId, savingsId);
         if (savingsAccountTransaction == null) { throw new SavingsAccountTransactionNotFoundException(savingsId, transactionId); }
@@ -346,7 +333,6 @@
                 && this.accountTransfersReadPlatformService.isAccountTransfer(transactionId, PortfolioAccountType.SAVINGS)) { throw new PlatformServiceUnavailableException(
                 "error.msg.saving.account.transfer.transaction.update.not.allowed", "Savings account transaction:" + transactionId
                         + " update not allowed as it involves in account transfer", transactionId); }
->>>>>>> 3531e956
 
         final LocalDate today = DateUtils.getLocalDateOfTenant();
         final MathContext mc = new MathContext(15, RoundingMode.HALF_EVEN);
@@ -379,27 +365,17 @@
     @Override
     public CommandProcessingResult adjustSavingsTransaction(final Long savingsId, final Long transactionId, final JsonCommand command) {
 
-<<<<<<< HEAD
-        final SavingsAccountTransaction savingsAccountTransaction = this.savingsAccountTransactionRepository.findOneByIdAndSavingsAccountId(
-                transactionId, savingsId);
-=======
         final SavingsAccountTransaction savingsAccountTransaction = this.savingsAccountTransactionRepository
                 .findOneByIdAndSavingsAccountId(transactionId, savingsId);
->>>>>>> 3531e956
         if (savingsAccountTransaction == null) { throw new SavingsAccountTransactionNotFoundException(savingsId, transactionId); }
 
         if (!(savingsAccountTransaction.isDeposit() || savingsAccountTransaction.isWithdrawal()) || savingsAccountTransaction.isReversed()) { throw new TransactionUpdateNotAllowedException(
                 savingsId, transactionId); }
 
-<<<<<<< HEAD
-        if(this.accountTransfersReadPlatformService.isAccountTransfer(transactionId, PortfolioAccountType.SAVINGS)){
-            throw new PlatformServiceUnavailableException("error.msg.saving.account.transfer.transaction.update.not.allowed","Savings account transaction:"+transactionId+" update not allowed as it involves in account transfer",transactionId);
-        }
-=======
         if (this.accountTransfersReadPlatformService.isAccountTransfer(transactionId, PortfolioAccountType.SAVINGS)) { throw new PlatformServiceUnavailableException(
                 "error.msg.saving.account.transfer.transaction.update.not.allowed", "Savings account transaction:" + transactionId
                         + " update not allowed as it involves in account transfer", transactionId); }
->>>>>>> 3531e956
+
         this.savingsAccountTransactionDataValidator.validate(command);
 
         final LocalDate today = DateUtils.getLocalDateOfTenant();
@@ -422,17 +398,10 @@
         account.undoTransaction(transactionId, existingReversedTransactionIds);
 
         // for undo withdrawal fee
-<<<<<<< HEAD
-        final SavingsAccountTransaction nextSavingsAccountTransaction = this.savingsAccountTransactionRepository.findOneByIdAndSavingsAccountId(
-                transactionId+1, savingsId);
-        if(nextSavingsAccountTransaction!=null && nextSavingsAccountTransaction.isWithdrawalFeeAndNotReversed()){
-            account.undoTransaction(transactionId+1, existingReversedTransactionIds);
-=======
         final SavingsAccountTransaction nextSavingsAccountTransaction = this.savingsAccountTransactionRepository
                 .findOneByIdAndSavingsAccountId(transactionId + 1, savingsId);
         if (nextSavingsAccountTransaction != null && nextSavingsAccountTransaction.isWithdrawalFeeAndNotReversed()) {
             account.undoTransaction(transactionId + 1, existingReversedTransactionIds);
->>>>>>> 3531e956
         }
 
         SavingsAccountTransaction transaction = null;
@@ -506,14 +475,10 @@
         this.savingsAccountTransactionDataValidator.validateClosing(command);
         final SavingsAccount account = this.savingAccountAssembler.assembleFrom(savingsId);
         final boolean isLinkedWithAnyActiveLoan = this.accountAssociationsReadPlatformService.isLinkedWithAnyActiveLoan(savingsId);
-<<<<<<< HEAD
-        if(isLinkedWithAnyActiveLoan){
-            final String defaultUserMessage = "Closing savings account with id:"+savingsId+" is not allowed, since it is linked with one of the active loans";
-=======
+
         if (isLinkedWithAnyActiveLoan) {
             final String defaultUserMessage = "Closing savings account with id:" + savingsId
                     + " is not allowed, since it is linked with one of the active loans";
->>>>>>> 3531e956
             throw new SavingsAccountClosingNotAllowedException("linked", defaultUserMessage, savingsId);
         }
 
@@ -586,13 +551,8 @@
     }
 
     @Override
-<<<<<<< HEAD
-    public SavingsAccountTransaction acceptSavingsTransfer(final Long accountId, final LocalDate transferDate, final Office acceptedInOffice,
-            final Staff fieldOfficer) {
-=======
     public SavingsAccountTransaction acceptSavingsTransfer(final Long accountId, final LocalDate transferDate,
             final Office acceptedInOffice, final Staff fieldOfficer) {
->>>>>>> 3531e956
         final SavingsAccount savingsAccount = this.savingAccountAssembler.assembleFrom(accountId);
 
         final List<Long> existingTransactionIds = new ArrayList<Long>(savingsAccount.findExistingTransactionIds());
@@ -653,22 +613,15 @@
 
         this.savingsAccountChargeDataValidator.validateUpdate(command.json());
         final Long savingsAccountId = command.getSavingsId();
-<<<<<<< HEAD
-        final Long savingsChargeId = command.entityId();//SavingsAccount Charge entity
-=======
-        final Long savingsChargeId = command.entityId();// SavingsAccount Charge
-                                                        // entity
->>>>>>> 3531e956
+        // SavingsAccount Charge entity
+        final Long savingsChargeId = command.entityId();
 
         final SavingsAccount savingsAccount = this.savingAccountAssembler.assembleFrom(savingsAccountId);
         checkClientOrGroupActive(savingsAccount);
 
-<<<<<<< HEAD
-        final SavingsAccountCharge savingsAccountCharge = this.savingsAccountChargeRepository.findOneWithNotFoundDetection(savingsChargeId, savingsAccountId);
-=======
         final SavingsAccountCharge savingsAccountCharge = this.savingsAccountChargeRepository.findOneWithNotFoundDetection(savingsChargeId,
                 savingsAccountId);
->>>>>>> 3531e956
+
         final Map<String, Object> changes = savingsAccountCharge.update(command);
         this.savingsAccountChargeRepository.saveAndFlush(savingsAccountCharge);
         // TODO AA: revisit the code
@@ -693,10 +646,6 @@
                 .build();
     }
 
-<<<<<<< HEAD
-
-=======
->>>>>>> 3531e956
     @Transactional
     @Override
     public CommandProcessingResult waiveCharge(final Long savingsAccountId, final Long savingsAccountChargeId, final JsonCommand command) {
@@ -725,12 +674,8 @@
 
     @Transactional
     @Override
-<<<<<<< HEAD
-    public CommandProcessingResult deleteSavingsAccountCharge(final Long savingsAccountId, final Long savingsAccountChargeId, @SuppressWarnings("unused") final JsonCommand command) {
-=======
     public CommandProcessingResult deleteSavingsAccountCharge(final Long savingsAccountId, final Long savingsAccountChargeId,
             @SuppressWarnings("unused") final JsonCommand command) {
->>>>>>> 3531e956
         this.context.authenticatedUser();
 
         final SavingsAccount savingsAccount = this.savingAccountAssembler.assembleFrom(savingsAccountId);
@@ -740,11 +685,6 @@
 
         // TODO AA: validate before deleting a charge
 
-<<<<<<< HEAD
-        //TODO AA: validate before deleting a charge
-
-=======
->>>>>>> 3531e956
         savingsAccount.removeCharge(savingsAccountCharge);
         this.savingAccountRepository.saveAndFlush(savingsAccount);
 
