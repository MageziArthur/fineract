/**
 * This Source Code Form is subject to the terms of the Mozilla Public
 * License, v. 2.0. If a copy of the MPL was not distributed with this file,
 * You can obtain one at http://mozilla.org/MPL/2.0/.
 */
package org.mifosplatform.portfolio.loanaccount.domain;

import java.math.BigDecimal;
import java.util.ArrayList;
import java.util.Arrays;
import java.util.Collection;
import java.util.List;
import java.util.Map;
import java.util.Set;

import org.apache.commons.lang.StringUtils;
import org.joda.time.LocalDate;
import org.joda.time.LocalDateTime;
import org.mifosplatform.accounting.journalentry.service.JournalEntryWritePlatformService;
import org.mifosplatform.infrastructure.configuration.domain.ConfigurationDomainService;
import org.mifosplatform.infrastructure.core.data.ApiParameterError;
import org.mifosplatform.infrastructure.core.data.CommandProcessingResultBuilder;
import org.mifosplatform.infrastructure.core.data.DataValidatorBuilder;
import org.mifosplatform.infrastructure.core.exception.GeneralPlatformDomainRuleException;
import org.mifosplatform.infrastructure.core.exception.PlatformApiDataValidationException;
import org.mifosplatform.infrastructure.core.service.DateUtils;
import org.mifosplatform.infrastructure.security.service.PlatformSecurityContext;
import org.mifosplatform.organisation.holiday.domain.Holiday;
import org.mifosplatform.organisation.holiday.domain.HolidayRepository;
import org.mifosplatform.organisation.holiday.domain.HolidayStatusType;
import org.mifosplatform.organisation.monetary.data.CurrencyData;
import org.mifosplatform.organisation.monetary.domain.ApplicationCurrency;
import org.mifosplatform.organisation.monetary.domain.ApplicationCurrencyRepositoryWrapper;
import org.mifosplatform.organisation.monetary.domain.MonetaryCurrency;
import org.mifosplatform.organisation.monetary.domain.Money;
import org.mifosplatform.organisation.workingdays.domain.WorkingDays;
import org.mifosplatform.organisation.workingdays.domain.WorkingDaysRepositoryWrapper;
import org.mifosplatform.portfolio.account.domain.AccountTransferRepository;
import org.mifosplatform.portfolio.account.domain.AccountTransferTransaction;
import org.mifosplatform.portfolio.calendar.domain.Calendar;
import org.mifosplatform.portfolio.calendar.domain.CalendarEntityType;
import org.mifosplatform.portfolio.calendar.domain.CalendarInstance;
import org.mifosplatform.portfolio.calendar.domain.CalendarInstanceRepository;
import org.mifosplatform.portfolio.calendar.service.CalendarUtils;
import org.mifosplatform.portfolio.client.domain.Client;
import org.mifosplatform.portfolio.client.exception.ClientNotActiveException;
import org.mifosplatform.portfolio.common.BusinessEventNotificationConstants.BUSINESS_EVENTS;
import org.mifosplatform.portfolio.common.domain.PeriodFrequencyType;
import org.mifosplatform.portfolio.common.service.BusinessEventNotifierService;
import org.mifosplatform.portfolio.group.domain.Group;
import org.mifosplatform.portfolio.group.exception.GroupNotActiveException;
import org.mifosplatform.portfolio.loanaccount.data.HolidayDetailDTO;
import org.mifosplatform.portfolio.loanaccount.data.LoanScheduleAccrualData;
import org.mifosplatform.portfolio.loanaccount.data.ScheduleGeneratorDTO;
import org.mifosplatform.portfolio.loanaccount.loanschedule.domain.LoanScheduleGeneratorFactory;
import org.mifosplatform.portfolio.loanaccount.service.LoanAccrualWritePlatformService;
import org.mifosplatform.portfolio.loanaccount.service.LoanAssembler;
import org.mifosplatform.portfolio.loanproduct.domain.LoanProductRelatedDetail;
import org.mifosplatform.portfolio.note.domain.Note;
import org.mifosplatform.portfolio.note.domain.NoteRepository;
import org.mifosplatform.portfolio.paymentdetail.domain.PaymentDetail;
import org.mifosplatform.useradministration.domain.AppUser;
import org.springframework.beans.factory.annotation.Autowired;
import org.springframework.dao.DataIntegrityViolationException;
import org.springframework.stereotype.Service;
import org.springframework.transaction.annotation.Transactional;

@Service
public class LoanAccountDomainServiceJpa implements LoanAccountDomainService {

    private final LoanAssembler loanAccountAssembler;
    private final LoanRepository loanRepository;
    private final LoanTransactionRepository loanTransactionRepository;
    private final ConfigurationDomainService configurationDomainService;
    private final HolidayRepository holidayRepository;
    private final WorkingDaysRepositoryWrapper workingDaysRepository;

    private final ApplicationCurrencyRepositoryWrapper applicationCurrencyRepositoryWrapper;
    private final JournalEntryWritePlatformService journalEntryWritePlatformService;
    private final NoteRepository noteRepository;
    private final AccountTransferRepository accountTransferRepository;
    private final LoanScheduleGeneratorFactory loanScheduleFactory;
    private final ApplicationCurrencyRepositoryWrapper applicationCurrencyRepository;
    private final CalendarInstanceRepository calendarInstanceRepository;
    private final LoanRepaymentScheduleInstallmentRepository repaymentScheduleInstallmentRepository;
    private final LoanAccrualWritePlatformService accrualWritePlatformService;
    private final PlatformSecurityContext context;
    private final BusinessEventNotifierService businessEventNotifierService;

    @Autowired
    public LoanAccountDomainServiceJpa(final LoanAssembler loanAccountAssembler, final LoanRepository loanRepository,
            final LoanTransactionRepository loanTransactionRepository, final NoteRepository noteRepository,
            final ConfigurationDomainService configurationDomainService, final HolidayRepository holidayRepository,
            final WorkingDaysRepositoryWrapper workingDaysRepository,
            final ApplicationCurrencyRepositoryWrapper applicationCurrencyRepositoryWrapper,
            final JournalEntryWritePlatformService journalEntryWritePlatformService,
            final AccountTransferRepository accountTransferRepository, final LoanScheduleGeneratorFactory loanScheduleFactory,
            final ApplicationCurrencyRepositoryWrapper applicationCurrencyRepository,
            final CalendarInstanceRepository calendarInstanceRepository,
            final LoanRepaymentScheduleInstallmentRepository repaymentScheduleInstallmentRepository,
            final LoanAccrualWritePlatformService accrualWritePlatformService, final PlatformSecurityContext context,
            final BusinessEventNotifierService businessEventNotifierService) {
        this.loanAccountAssembler = loanAccountAssembler;
        this.loanRepository = loanRepository;
        this.loanTransactionRepository = loanTransactionRepository;
        this.noteRepository = noteRepository;
        this.configurationDomainService = configurationDomainService;
        this.holidayRepository = holidayRepository;
        this.workingDaysRepository = workingDaysRepository;
        this.applicationCurrencyRepositoryWrapper = applicationCurrencyRepositoryWrapper;
        this.journalEntryWritePlatformService = journalEntryWritePlatformService;
        this.accountTransferRepository = accountTransferRepository;
        this.loanScheduleFactory = loanScheduleFactory;
        this.applicationCurrencyRepository = applicationCurrencyRepository;
        this.calendarInstanceRepository = calendarInstanceRepository;
        this.repaymentScheduleInstallmentRepository = repaymentScheduleInstallmentRepository;
        this.accrualWritePlatformService = accrualWritePlatformService;
        this.context = context;
        this.businessEventNotifierService = businessEventNotifierService;
    }

    @Transactional
    @Override
    public LoanTransaction makeRepayment(final Loan loan, final CommandProcessingResultBuilder builderResult,
            final LocalDate transactionDate, final BigDecimal transactionAmount, final PaymentDetail paymentDetail, final String noteText,
            final String txnExternalId, final boolean isRecoveryRepayment, boolean isAccountTransfer) {
        AppUser currentUser = getAppUserIfPresent();
        checkClientOrGroupActive(loan);

        // TODO: Is it required to validate transaction date with meeting dates
        // if repayments is synced with meeting?
        /*
         * if(loan.isSyncDisbursementWithMeeting()){ // validate actual
         * disbursement date against meeting date CalendarInstance
         * calendarInstance =
         * this.calendarInstanceRepository.findCalendarInstaneByLoanId
         * (loan.getId(), CalendarEntityType.LOANS.getValue());
         * this.loanEventApiJsonValidator
         * .validateRepaymentDateWithMeetingDate(transactionDate,
         * calendarInstance); }
         */

        final List<Long> existingTransactionIds = new ArrayList<>();
        final List<Long> existingReversedTransactionIds = new ArrayList<>();

        final Money repaymentAmount = Money.of(loan.getCurrency(), transactionAmount);
        LoanTransaction newRepaymentTransaction = null;
        final LocalDateTime currentDateTime = DateUtils.getLocalDateTimeOfTenant();
        if (isRecoveryRepayment) {
            newRepaymentTransaction = LoanTransaction.recoveryRepayment(loan.getOffice(), repaymentAmount, paymentDetail, transactionDate,
                    txnExternalId, currentDateTime, currentUser);
        } else {
            newRepaymentTransaction = LoanTransaction.repayment(loan.getOffice(), repaymentAmount, paymentDetail, transactionDate,
                    txnExternalId, currentDateTime, currentUser);
        }

        final boolean allowTransactionsOnHoliday = this.configurationDomainService.allowTransactionsOnHolidayEnabled();
        final List<Holiday> holidays = this.holidayRepository.findByOfficeIdAndGreaterThanDate(loan.getOfficeId(),
                transactionDate.toDate(), HolidayStatusType.ACTIVE.getValue());
        final WorkingDays workingDays = this.workingDaysRepository.findOne();
        final boolean allowTransactionsOnNonWorkingDay = this.configurationDomainService.allowTransactionsOnNonWorkingDayEnabled();

        CalendarInstance restCalendarInstance = null;
        ApplicationCurrency applicationCurrency = null;
        LocalDate calculatedRepaymentsStartingFromDate = null;
        boolean isHolidayEnabled = false;
        LocalDate recalculateFrom = null;
        Long overdurPenaltyWaitPeriod = null;
        LocalDate recalculateDueDateChargesFrom = null;
        if (loan.repaymentScheduleDetail().isInterestRecalculationEnabled()) {
            restCalendarInstance = calendarInstanceRepository.findCalendarInstaneByEntityId(loan.loanInterestRecalculationDetailId(),
                    CalendarEntityType.LOAN_RECALCULATION_DETAIL.getValue());

            final MonetaryCurrency currency = loan.getCurrency();
            applicationCurrency = this.applicationCurrencyRepository.findOneWithNotFoundDetection(currency);
            final CalendarInstance calendarInstance = this.calendarInstanceRepository.findCalendarInstaneByEntityId(loan.getId(),
                    CalendarEntityType.LOANS.getValue());
            calculatedRepaymentsStartingFromDate = getCalculatedRepaymentsStartingFromDate(loan.getDisbursementDate(), loan,
                    calendarInstance);

            isHolidayEnabled = this.configurationDomainService.isRescheduleRepaymentsOnHolidaysEnabled();
            overdurPenaltyWaitPeriod = this.configurationDomainService.retrievePenaltyWaitPeriod();
        }
        HolidayDetailDTO holidayDetailDTO = new HolidayDetailDTO(isHolidayEnabled, holidays, workingDays, allowTransactionsOnHoliday,
                allowTransactionsOnNonWorkingDay);
        final ScheduleGeneratorDTO scheduleGeneratorDTO = new ScheduleGeneratorDTO(loanScheduleFactory, applicationCurrency,
                calculatedRepaymentsStartingFromDate, holidayDetailDTO, restCalendarInstance, recalculateFrom, overdurPenaltyWaitPeriod,
                recalculateDueDateChargesFrom);

        final ChangedTransactionDetail changedTransactionDetail = loan.makeRepayment(newRepaymentTransaction,
                defaultLoanLifecycleStateMachine(), existingTransactionIds, existingReversedTransactionIds, isRecoveryRepayment,
                scheduleGeneratorDTO, currentUser);

        saveLoanTransactionWithDataIntegrityViolationChecks(newRepaymentTransaction);

        /***
         * TODO Vishwas Batch save is giving me a
         * HibernateOptimisticLockingFailureException, looping and saving for
         * the time being, not a major issue for now as this loop is entered
         * only in edge cases (when a payment is made before the latest payment
         * recorded against the loan)
         ***/

        saveAndFlushLoanWithDataIntegrityViolationChecks(loan);

        if (changedTransactionDetail != null) {
            for (Map.Entry<Long, LoanTransaction> mapEntry : changedTransactionDetail.getNewTransactionMappings().entrySet()) {
                saveLoanTransactionWithDataIntegrityViolationChecks(mapEntry.getValue());
                // update loan with references to the newly created transactions
                loan.getLoanTransactions().add(mapEntry.getValue());
                updateLoanTransaction(mapEntry.getKey(), mapEntry.getValue());
            }
        }

        if (StringUtils.isNotBlank(noteText)) {
            final Note note = Note.loanTransactionNote(loan, newRepaymentTransaction, noteText);
            this.noteRepository.save(note);
        }

        postJournalEntries(loan, existingTransactionIds, existingReversedTransactionIds, isAccountTransfer);

        recalculateAccruals(loan);

        this.businessEventNotifierService.notifyBusinessEventWasExecuted(BUSINESS_EVENTS.LOAN_MAKE_REPAYMENT, newRepaymentTransaction);

        builderResult.withEntityId(newRepaymentTransaction.getId()) //
                .withOfficeId(loan.getOfficeId()) //
                .withClientId(loan.getClientId()) //
                .withGroupId(loan.getGroupId()); //

        return newRepaymentTransaction;
    }

    private void saveLoanTransactionWithDataIntegrityViolationChecks(LoanTransaction newRepaymentTransaction) {
        try {
            this.loanTransactionRepository.save(newRepaymentTransaction);
        } catch (DataIntegrityViolationException e) {
            final Throwable realCause = e.getCause();
            final List<ApiParameterError> dataValidationErrors = new ArrayList<>();
            final DataValidatorBuilder baseDataValidator = new DataValidatorBuilder(dataValidationErrors).resource("loan.transaction");
            if (realCause.getMessage().toLowerCase().contains("external_id_unique")) {
                baseDataValidator.reset().parameter("externalId").value(newRepaymentTransaction.getExternalId())
                        .failWithCode("value.must.be.unique");
            }
            if (!dataValidationErrors.isEmpty()) { throw new PlatformApiDataValidationException("validation.msg.validation.errors.exist",
                    "Validation errors exist.", dataValidationErrors); }
        }
    }

    private void saveAndFlushLoanWithDataIntegrityViolationChecks(final Loan loan) {
        try {
            List<LoanRepaymentScheduleInstallment> installments = loan.fetchRepaymentScheduleInstallments();
            for (LoanRepaymentScheduleInstallment installment : installments) {
                if (installment.getId() == null) {
                    this.repaymentScheduleInstallmentRepository.save(installment);
                }
            }
            this.loanRepository.saveAndFlush(loan);
        } catch (final DataIntegrityViolationException e) {
            final Throwable realCause = e.getCause();
            final List<ApiParameterError> dataValidationErrors = new ArrayList<>();
            final DataValidatorBuilder baseDataValidator = new DataValidatorBuilder(dataValidationErrors).resource("loan.transaction");
            if (realCause.getMessage().toLowerCase().contains("external_id_unique")) {
                baseDataValidator.reset().parameter("externalId").failWithCode("value.must.be.unique");
            }
            if (!dataValidationErrors.isEmpty()) { throw new PlatformApiDataValidationException("validation.msg.validation.errors.exist",
                    "Validation errors exist.", dataValidationErrors); }
        }
    }

    @Override
    @Transactional
    public LoanTransaction makeChargePayment(final Loan loan, final Long chargeId, final LocalDate transactionDate,
            final BigDecimal transactionAmount, final PaymentDetail paymentDetail, final String noteText, final String txnExternalId,
            final Integer transactionType, Integer installmentNumber) {
        AppUser currentUser = getAppUserIfPresent();
        boolean isAccountTransfer = true;
        checkClientOrGroupActive(loan);

        final List<Long> existingTransactionIds = new ArrayList<>();
        final List<Long> existingReversedTransactionIds = new ArrayList<>();

        final Money paymentAmout = Money.of(loan.getCurrency(), transactionAmount);
        final LoanTransactionType loanTransactionType = LoanTransactionType.fromInt(transactionType);

        final LoanTransaction newPaymentTransaction = LoanTransaction.loanPayment(null, loan.getOffice(), paymentAmout, paymentDetail,
                transactionDate, txnExternalId, loanTransactionType, DateUtils.getLocalDateTimeOfTenant(), currentUser);

        if (loanTransactionType.isRepaymentAtDisbursement()) {
            loan.handlePayDisbursementTransaction(chargeId, newPaymentTransaction, existingTransactionIds, existingReversedTransactionIds);
        } else {
            final boolean allowTransactionsOnHoliday = this.configurationDomainService.allowTransactionsOnHolidayEnabled();
            final List<Holiday> holidays = this.holidayRepository.findByOfficeIdAndGreaterThanDate(loan.getOfficeId(),
                    transactionDate.toDate(), HolidayStatusType.ACTIVE.getValue());
            final WorkingDays workingDays = this.workingDaysRepository.findOne();
            final boolean allowTransactionsOnNonWorkingDay = this.configurationDomainService.allowTransactionsOnNonWorkingDayEnabled();
            final boolean isHolidayEnabled = this.configurationDomainService.isRescheduleRepaymentsOnHolidaysEnabled();
            HolidayDetailDTO holidayDetailDTO = new HolidayDetailDTO(isHolidayEnabled, holidays, workingDays, allowTransactionsOnHoliday,
                    allowTransactionsOnNonWorkingDay);

            loan.makeChargePayment(chargeId, defaultLoanLifecycleStateMachine(), existingTransactionIds, existingReversedTransactionIds,
                    holidayDetailDTO, newPaymentTransaction, installmentNumber);
        }
        saveLoanTransactionWithDataIntegrityViolationChecks(newPaymentTransaction);
        saveAndFlushLoanWithDataIntegrityViolationChecks(loan);

        if (StringUtils.isNotBlank(noteText)) {
            final Note note = Note.loanTransactionNote(loan, newPaymentTransaction, noteText);
            this.noteRepository.save(note);
        }

        postJournalEntries(loan, existingTransactionIds, existingReversedTransactionIds, isAccountTransfer);
        recalculateAccruals(loan);
        return newPaymentTransaction;
    }

    private void postJournalEntries(final Loan loanAccount, final List<Long> existingTransactionIds,
            final List<Long> existingReversedTransactionIds, boolean isAccountTransfer) {

        final MonetaryCurrency currency = loanAccount.getCurrency();
        final ApplicationCurrency applicationCurrency = this.applicationCurrencyRepositoryWrapper.findOneWithNotFoundDetection(currency);

        final Map<String, Object> accountingBridgeData = loanAccount.deriveAccountingBridgeData(applicationCurrency.toData(),
                existingTransactionIds, existingReversedTransactionIds, isAccountTransfer);
        this.journalEntryWritePlatformService.createJournalEntriesForLoan(accountingBridgeData);
    }

    private LoanLifecycleStateMachine defaultLoanLifecycleStateMachine() {
        final List<LoanStatus> allowedLoanStatuses = Arrays.asList(LoanStatus.values());
        return new DefaultLoanLifecycleStateMachine(allowedLoanStatuses);
    }

    private void checkClientOrGroupActive(final Loan loan) {
        final Client client = loan.client();
        if (client != null) {
            if (client.isNotActive()) { throw new ClientNotActiveException(client.getId()); }
        }
        final Group group = loan.group();
        if (group != null) {
            if (group.isNotActive()) { throw new GroupNotActiveException(group.getId()); }
        }
    }

    @Override
    public LoanTransaction makeRefund(final Long accountId, final CommandProcessingResultBuilder builderResult,
            final LocalDate transactionDate, final BigDecimal transactionAmount, final PaymentDetail paymentDetail, final String noteText,
            final String txnExternalId) {
        AppUser currentUser = getAppUserIfPresent();
        boolean isAccountTransfer = true;
        final Loan loan = this.loanAccountAssembler.assembleFrom(accountId);
        checkClientOrGroupActive(loan);

        final List<Long> existingTransactionIds = new ArrayList<>();
        final List<Long> existingReversedTransactionIds = new ArrayList<>();

        final Money refundAmount = Money.of(loan.getCurrency(), transactionAmount);
        final LoanTransaction newRefundTransaction = LoanTransaction.refund(loan.getOffice(), refundAmount, paymentDetail, transactionDate,
                txnExternalId, DateUtils.getLocalDateTimeOfTenant(), currentUser);
        final boolean allowTransactionsOnHoliday = this.configurationDomainService.allowTransactionsOnHolidayEnabled();
        final List<Holiday> holidays = this.holidayRepository.findByOfficeIdAndGreaterThanDate(loan.getOfficeId(),
                transactionDate.toDate(), HolidayStatusType.ACTIVE.getValue());
        final WorkingDays workingDays = this.workingDaysRepository.findOne();
        final boolean allowTransactionsOnNonWorkingDay = this.configurationDomainService.allowTransactionsOnNonWorkingDayEnabled();

        loan.makeRefund(newRefundTransaction, defaultLoanLifecycleStateMachine(), existingTransactionIds, existingReversedTransactionIds,
                allowTransactionsOnHoliday, holidays, workingDays, allowTransactionsOnNonWorkingDay);

        saveLoanTransactionWithDataIntegrityViolationChecks(newRefundTransaction);
        this.loanRepository.save(loan);

        if (StringUtils.isNotBlank(noteText)) {
            final Note note = Note.loanTransactionNote(loan, newRefundTransaction, noteText);
            this.noteRepository.save(note);
        }

        postJournalEntries(loan, existingTransactionIds, existingReversedTransactionIds, isAccountTransfer);

        builderResult.withEntityId(newRefundTransaction.getId()) //
                .withOfficeId(loan.getOfficeId()) //
                .withClientId(loan.getClientId()) //
                .withGroupId(loan.getGroupId()); //

        return newRefundTransaction;
    }

    @Transactional
    @Override
    public LoanTransaction makeDisburseTransaction(final Long loanId, final LocalDate transactionDate, final BigDecimal transactionAmount,
            final PaymentDetail paymentDetail, final String noteText, final String txnExternalId) {
        AppUser currentUser = getAppUserIfPresent();
        final Loan loan = this.loanAccountAssembler.assembleFrom(loanId);
        checkClientOrGroupActive(loan);
        boolean isAccountTransfer = true;
        final List<Long> existingTransactionIds = new ArrayList<>();
        final List<Long> existingReversedTransactionIds = new ArrayList<>();
        final Money amount = Money.of(loan.getCurrency(), transactionAmount);
        LoanTransaction disbursementTransaction = LoanTransaction.disbursement(loan.getOffice(), amount, paymentDetail, transactionDate,
                txnExternalId, DateUtils.getLocalDateTimeOfTenant(), currentUser);
        disbursementTransaction.updateLoan(loan);
        loan.getLoanTransactions().add(disbursementTransaction);
        saveLoanTransactionWithDataIntegrityViolationChecks(disbursementTransaction);
        saveAndFlushLoanWithDataIntegrityViolationChecks(loan);

        if (StringUtils.isNotBlank(noteText)) {
            final Note note = Note.loanTransactionNote(loan, disbursementTransaction, noteText);
            this.noteRepository.save(note);
        }

        postJournalEntries(loan, existingTransactionIds, existingReversedTransactionIds, isAccountTransfer);
        return disbursementTransaction;
    }

    @Override
    public void reverseTransfer(final LoanTransaction loanTransaction) {
        loanTransaction.reverse();
        saveLoanTransactionWithDataIntegrityViolationChecks(loanTransaction);
    }

    @Override
    public LocalDate getCalculatedRepaymentsStartingFromDate(final LocalDate actualDisbursementDate, final Loan loan,
            final CalendarInstance calendarInstance) {
        final Calendar calendar = calendarInstance == null ? null : calendarInstance.getCalendar();
        LocalDate calculatedRepaymentsStartingFromDate = loan.getExpectedFirstRepaymentOnDate();
        if (calendar != null) {// sync repayments

            // TODO: AA - user provided first repayment date takes precedence
            // over recalculated meeting date
            if (calculatedRepaymentsStartingFromDate == null) {
                // FIXME: AA - Possibility of having next meeting date
                // immediately after disbursement date,
                // need to have minimum number of days gap between disbursement
                // and first repayment date.
                final LoanProductRelatedDetail repaymentScheduleDetails = loan.repaymentScheduleDetail();
                if (repaymentScheduleDetails != null) {// Not expecting to be
                                                       // null
                    final Integer repayEvery = repaymentScheduleDetails.getRepayEvery();
                    final String frequency = CalendarUtils.getMeetingFrequencyFromPeriodFrequencyType(repaymentScheduleDetails
                            .getRepaymentPeriodFrequencyType());
                    calculatedRepaymentsStartingFromDate = CalendarUtils.getFirstRepaymentMeetingDate(calendar, actualDisbursementDate,
                            repayEvery, frequency);
                }
            }
        }
        return calculatedRepaymentsStartingFromDate;
    }

    /*
     * (non-Javadoc)
     * 
     * @see
     * org.mifosplatform.portfolio.loanaccount.domain.LoanAccountDomainService
     * #recalculateAccruals(org.mifosplatform.portfolio.loanaccount.domain.Loan)
     */
    @Override
    public void recalculateAccruals(Loan loan) {
        LocalDate accruedTill = loan.getAccruedTill();
        if (!loan.isPeriodicAccrualAccountingEnabledOnLoanProduct() || !loan.repaymentScheduleDetail().isInterestRecalculationEnabled()
                || accruedTill == null || loan.isNpa() || !loan.status().isActive()) { return; }
        Collection<LoanScheduleAccrualData> loanScheduleAccrualDatas = new ArrayList<>();
        List<LoanRepaymentScheduleInstallment> installments = loan.fetchRepaymentScheduleInstallments();
        Long loanId = loan.getId();
        Long officeId = loan.getOfficeId();
        LocalDate accrualStartDate = null;
        PeriodFrequencyType repaymentFrequency = loan.repaymentScheduleDetail().getRepaymentPeriodFrequencyType();
        Integer repayEvery = loan.repaymentScheduleDetail().getRepayEvery();
        LocalDate interestCalculatedFrom = loan.getInterestChargedFromDate();
        Long loanProductId = loan.productId();
        MonetaryCurrency currency = loan.getCurrency();
        ApplicationCurrency applicationCurrency = this.applicationCurrencyRepository.findOneWithNotFoundDetection(currency);
        CurrencyData currencyData = applicationCurrency.toData();
        Set<LoanCharge> loanCharges = loan.charges();

        for (LoanRepaymentScheduleInstallment installment : installments) {
            if (!accruedTill.isBefore(installment.getDueDate())
                    || (accruedTill.isAfter(installment.getFromDate()) && !accruedTill.isAfter(installment.getDueDate()))) {
                BigDecimal dueDateFeeIncome = BigDecimal.ZERO;
                BigDecimal dueDatePenaltyIncome = BigDecimal.ZERO;
                LocalDate chargesTillDate = installment.getDueDate();
                if (!accruedTill.isAfter(installment.getDueDate())) {
                    chargesTillDate = accruedTill;
                }

                for (final LoanCharge loanCharge : loanCharges) {
                    if (loanCharge.isDueForCollectionFromAndUpToAndIncluding(installment.getFromDate(), chargesTillDate)) {
                        if (loanCharge.isFeeCharge()) {
                            dueDateFeeIncome = dueDateFeeIncome.add(loanCharge.amount());
                        } else if (loanCharge.isPenaltyCharge()) {
                            dueDatePenaltyIncome = dueDatePenaltyIncome.add(loanCharge.amount());
                        }
                    }
                }
                LoanScheduleAccrualData accrualData = new LoanScheduleAccrualData(loanId, officeId, installment.getInstallmentNumber(),
                        accrualStartDate, repaymentFrequency, repayEvery, installment.getDueDate(), installment.getFromDate(),
                        installment.getId(), loanProductId, installment.getInterestCharged(currency).getAmount(), installment
                                .getFeeChargesCharged(currency).getAmount(), installment.getPenaltyChargesCharged(currency).getAmount(),
                        installment.getInterestAccrued(currency).getAmount(), installment.getFeeAccrued(currency).getAmount(), installment
                                .getPenaltyAccrued(currency).getAmount(), currencyData, interestCalculatedFrom, installment
                                .getInterestWaived(currency).getAmount());
                loanScheduleAccrualDatas.add(accrualData);

            }
        }

        if (!loanScheduleAccrualDatas.isEmpty()) {
            String error = this.accrualWritePlatformService.addPeriodicAccruals(accruedTill, loanScheduleAccrualDatas);
            if (error.length() > 0) {
                String globalisationMessageCode = "error.msg.accrual.exception";
                throw new GeneralPlatformDomainRuleException(globalisationMessageCode, error, error);
            }
        }
    }

    private void updateLoanTransaction(final Long loanTransactionId, final LoanTransaction newLoanTransaction) {
        final AccountTransferTransaction transferTransaction = this.accountTransferRepository.findByToLoanTransactionId(loanTransactionId);
        if (transferTransaction != null) {
            transferTransaction.updateToLoanTransaction(newLoanTransaction);
            this.accountTransferRepository.save(transferTransaction);
        }
    }
<<<<<<< HEAD

    @Override
    public ScheduleGeneratorDTO buildScheduleGeneratorDTO(final Loan loan) {

        final MonetaryCurrency currency = loan.getCurrency();
        ApplicationCurrency applicationCurrency = this.applicationCurrencyRepository.findOneWithNotFoundDetection(currency);
        LocalDate calculatedRepaymentsStartingFromDate = loan.getExpectedFirstRepaymentOnDate();
        final boolean isHolidayEnabled = this.configurationDomainService.isRescheduleRepaymentsOnHolidaysEnabled();
        final List<Holiday> holidays = this.holidayRepository.findByOfficeIdAndGreaterThanDate(loan.getOfficeId(), loan
                .getExpectedDisbursedOnLocalDate().toDate(), HolidayStatusType.ACTIVE.getValue());
        final WorkingDays workingDays = this.workingDaysRepository.findOne();
        final boolean allowTransactionsOnHoliday = this.configurationDomainService.allowTransactionsOnHolidayEnabled();
        final boolean allowTransactionsOnNonWorkingDay = this.configurationDomainService.allowTransactionsOnNonWorkingDayEnabled();

        HolidayDetailDTO holidayDetailDTO = new HolidayDetailDTO(isHolidayEnabled, holidays, workingDays, allowTransactionsOnHoliday,
                allowTransactionsOnNonWorkingDay);

        ScheduleGeneratorDTO scheduleGeneratorDTO = new ScheduleGeneratorDTO(loanScheduleFactory, applicationCurrency,
                calculatedRepaymentsStartingFromDate, holidayDetailDTO);

        return scheduleGeneratorDTO;
    }

    private AppUser getAppUserIfPresent() {
        AppUser user = null;
        if (this.context != null) {
            user = this.context.getAuthenticatedUserIfPresent();
        }
        return user;
    }

=======
    
     @Override
	public LoanTransaction makeRefundForActiveLoan(Long accountId, CommandProcessingResultBuilder builderResult,
			LocalDate transactionDate, BigDecimal transactionAmount,
			PaymentDetail paymentDetail, String noteText, String txnExternalId) {
		// TODO Auto-generated method stub
		 final Loan loan = this.loanAccountAssembler.assembleFrom(accountId);
	        checkClientOrGroupActive(loan);

	        final List<Long> existingTransactionIds = new ArrayList<Long>();
	        final List<Long> existingReversedTransactionIds = new ArrayList<Long>();

	        final Money refundAmount = Money.of(loan.getCurrency(), transactionAmount);
	        final LoanTransaction newRefundTransaction = LoanTransaction.refundForActiveLoan(loan.getOffice(), refundAmount, paymentDetail, transactionDate,
	                txnExternalId);
	        final boolean allowTransactionsOnHoliday = this.configurationDomainService.allowTransactionsOnHolidayEnabled();
	        final List<Holiday> holidays = this.holidayRepository.findByOfficeIdAndGreaterThanDate(loan.getOfficeId(),
	                transactionDate.toDate(), HolidayStatusType.ACTIVE.getValue());
	        final WorkingDays workingDays = this.workingDaysRepository.findOne();
	        final boolean allowTransactionsOnNonWorkingDay = this.configurationDomainService.allowTransactionsOnNonWorkingDayEnabled();

	        final ChangedTransactionDetail changedTransactionDetail = loan.makeRefundForActiveLoan(newRefundTransaction, defaultLoanLifecycleStateMachine(), existingTransactionIds, existingReversedTransactionIds,
	                allowTransactionsOnHoliday, holidays, workingDays, allowTransactionsOnNonWorkingDay);

	        this.loanTransactionRepository.save(newRefundTransaction);
	        this.loanRepository.save(loan);
	       
	        if (StringUtils.isNotBlank(noteText)) {
	            final Note note = Note.loanTransactionNote(loan, newRefundTransaction, noteText);
	            this.noteRepository.save(note);
	        }

	        postJournalEntries(loan, existingTransactionIds, existingReversedTransactionIds, false);
	        recalculateAccruals(loan);

	        builderResult.withEntityId(newRefundTransaction.getId()) //
	                .withOfficeId(loan.getOfficeId()) //
	                .withClientId(loan.getClientId()) //
	                .withGroupId(loan.getGroupId()); //

	        return newRefundTransaction;
	}
>>>>>>> ed03a307
}<|MERGE_RESOLUTION|>--- conflicted
+++ resolved
@@ -517,7 +517,6 @@
             this.accountTransferRepository.save(transferTransaction);
         }
     }
-<<<<<<< HEAD
 
     @Override
     public ScheduleGeneratorDTO buildScheduleGeneratorDTO(final Loan loan) {
@@ -549,48 +548,45 @@
         return user;
     }
 
-=======
-    
-     @Override
-	public LoanTransaction makeRefundForActiveLoan(Long accountId, CommandProcessingResultBuilder builderResult,
-			LocalDate transactionDate, BigDecimal transactionAmount,
-			PaymentDetail paymentDetail, String noteText, String txnExternalId) {
-		// TODO Auto-generated method stub
-		 final Loan loan = this.loanAccountAssembler.assembleFrom(accountId);
-	        checkClientOrGroupActive(loan);
-
-	        final List<Long> existingTransactionIds = new ArrayList<Long>();
-	        final List<Long> existingReversedTransactionIds = new ArrayList<Long>();
-
-	        final Money refundAmount = Money.of(loan.getCurrency(), transactionAmount);
-	        final LoanTransaction newRefundTransaction = LoanTransaction.refundForActiveLoan(loan.getOffice(), refundAmount, paymentDetail, transactionDate,
-	                txnExternalId);
-	        final boolean allowTransactionsOnHoliday = this.configurationDomainService.allowTransactionsOnHolidayEnabled();
-	        final List<Holiday> holidays = this.holidayRepository.findByOfficeIdAndGreaterThanDate(loan.getOfficeId(),
-	                transactionDate.toDate(), HolidayStatusType.ACTIVE.getValue());
-	        final WorkingDays workingDays = this.workingDaysRepository.findOne();
-	        final boolean allowTransactionsOnNonWorkingDay = this.configurationDomainService.allowTransactionsOnNonWorkingDayEnabled();
-
-	        final ChangedTransactionDetail changedTransactionDetail = loan.makeRefundForActiveLoan(newRefundTransaction, defaultLoanLifecycleStateMachine(), existingTransactionIds, existingReversedTransactionIds,
-	                allowTransactionsOnHoliday, holidays, workingDays, allowTransactionsOnNonWorkingDay);
-
-	        this.loanTransactionRepository.save(newRefundTransaction);
-	        this.loanRepository.save(loan);
-	       
-	        if (StringUtils.isNotBlank(noteText)) {
-	            final Note note = Note.loanTransactionNote(loan, newRefundTransaction, noteText);
-	            this.noteRepository.save(note);
-	        }
-
-	        postJournalEntries(loan, existingTransactionIds, existingReversedTransactionIds, false);
-	        recalculateAccruals(loan);
-
-	        builderResult.withEntityId(newRefundTransaction.getId()) //
-	                .withOfficeId(loan.getOfficeId()) //
-	                .withClientId(loan.getClientId()) //
-	                .withGroupId(loan.getGroupId()); //
-
-	        return newRefundTransaction;
-	}
->>>>>>> ed03a307
+    @Override
+    public LoanTransaction makeRefundForActiveLoan(Long accountId, CommandProcessingResultBuilder builderResult, LocalDate transactionDate,
+            BigDecimal transactionAmount, PaymentDetail paymentDetail, String noteText, String txnExternalId) {
+        final Loan loan = this.loanAccountAssembler.assembleFrom(accountId);
+        checkClientOrGroupActive(loan);
+
+        final List<Long> existingTransactionIds = new ArrayList<Long>();
+        final List<Long> existingReversedTransactionIds = new ArrayList<Long>();
+        AppUser currentUser = getAppUserIfPresent();
+
+        final Money refundAmount = Money.of(loan.getCurrency(), transactionAmount);
+        final LoanTransaction newRefundTransaction = LoanTransaction.refundForActiveLoan(loan.getOffice(), refundAmount, paymentDetail,
+                transactionDate, txnExternalId, DateUtils.getLocalDateTimeOfTenant(), currentUser);
+        final boolean allowTransactionsOnHoliday = this.configurationDomainService.allowTransactionsOnHolidayEnabled();
+        final List<Holiday> holidays = this.holidayRepository.findByOfficeIdAndGreaterThanDate(loan.getOfficeId(),
+                transactionDate.toDate(), HolidayStatusType.ACTIVE.getValue());
+        final WorkingDays workingDays = this.workingDaysRepository.findOne();
+        final boolean allowTransactionsOnNonWorkingDay = this.configurationDomainService.allowTransactionsOnNonWorkingDayEnabled();
+
+        final ChangedTransactionDetail changedTransactionDetail = loan.makeRefundForActiveLoan(newRefundTransaction,
+                defaultLoanLifecycleStateMachine(), existingTransactionIds, existingReversedTransactionIds, allowTransactionsOnHoliday,
+                holidays, workingDays, allowTransactionsOnNonWorkingDay);
+
+        this.loanTransactionRepository.save(newRefundTransaction);
+        this.loanRepository.save(loan);
+
+        if (StringUtils.isNotBlank(noteText)) {
+            final Note note = Note.loanTransactionNote(loan, newRefundTransaction, noteText);
+            this.noteRepository.save(note);
+        }
+
+        postJournalEntries(loan, existingTransactionIds, existingReversedTransactionIds, false);
+        recalculateAccruals(loan);
+
+        builderResult.withEntityId(newRefundTransaction.getId()) //
+                .withOfficeId(loan.getOfficeId()) //
+                .withClientId(loan.getClientId()) //
+                .withGroupId(loan.getGroupId()); //
+
+        return newRefundTransaction;
+    }
 }