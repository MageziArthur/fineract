/**
 * This Source Code Form is subject to the terms of the Mozilla Public
 * License, v. 2.0. If a copy of the MPL was not distributed with this file,
 * You can obtain one at http://mozilla.org/MPL/2.0/.
 */
package org.mifosplatform.portfolio.loanaccount.loanschedule.domain;

import java.math.BigDecimal;
import java.math.MathContext;
import java.util.ArrayList;
import java.util.Collection;
import java.util.List;
import java.util.Set;

import org.joda.time.Days;
import org.joda.time.LocalDate;
import org.mifosplatform.organisation.holiday.domain.Holiday;
import org.mifosplatform.organisation.monetary.domain.ApplicationCurrency;
import org.mifosplatform.organisation.monetary.domain.MonetaryCurrency;
import org.mifosplatform.organisation.monetary.domain.Money;
import org.mifosplatform.organisation.workingdays.domain.WorkingDays;
import org.mifosplatform.portfolio.loanaccount.domain.LoanCharge;

/**
 *
 */
public abstract class AbstractLoanScheduleGenerator implements LoanScheduleGenerator {

    private final ScheduledDateGenerator scheduledDateGenerator = new DefaultScheduledDateGenerator();
    private final PaymentPeriodsInOneYearCalculator paymentPeriodsInOneYearCalculator = new DefaultPaymentPeriodsInOneYearCalculator();

    @Override
    public LoanScheduleModel generate(final MathContext mc, final ApplicationCurrency applicationCurrency,
            final LoanApplicationTerms loanApplicationTerms, final Set<LoanCharge> loanCharges, final boolean isHolidayEnabled,
            final List<Holiday> holidays, final WorkingDays workingDays) {

        // 1. generate list of proposed schedule due dates
        final List<LocalDate> scheduledDates = this.scheduledDateGenerator.generate(loanApplicationTerms, isHolidayEnabled, holidays,
                workingDays);

        final LocalDate loanEndDate = scheduledDates.get(scheduledDates.size() - 1);
        loanApplicationTerms.updateLoanEndDate(loanEndDate);

        // 2. determine the total charges due at time of disbursement
        final BigDecimal chargesDueAtTimeOfDisbursement = deriveTotalChargesDueAtTimeOfDisbursement(loanCharges);

        // 3. setup variables for tracking important facts required for loan
        // schedule generation.
        final Money principalDisbursed = loanApplicationTerms.getPrincipal();
        final MonetaryCurrency currency = principalDisbursed.getCurrency();
        final int numberOfRepayments = loanApplicationTerms.getNumberOfRepayments();

        // variables for cumulative totals
        int loanTermInDays = Integer.valueOf(0);
        BigDecimal totalPrincipalExpected = BigDecimal.ZERO;
        final BigDecimal totalPrincipalPaid = BigDecimal.ZERO;
        BigDecimal totalInterestCharged = BigDecimal.ZERO;
        BigDecimal totalFeeChargesCharged = chargesDueAtTimeOfDisbursement;
        BigDecimal totalPenaltyChargesCharged = BigDecimal.ZERO;
        BigDecimal totalRepaymentExpected = chargesDueAtTimeOfDisbursement;
        final BigDecimal totalOutstanding = BigDecimal.ZERO;

        final Collection<LoanScheduleModelPeriod> periods = createNewLoanScheduleListWithDisbursementDetails(numberOfRepayments,
                loanApplicationTerms, chargesDueAtTimeOfDisbursement);

        // 4. Determine the total interest owed over the full loan.
        final Money totalInterestChargedForFullLoanTerm = loanApplicationTerms.calculateTotalInterestCharged(
                this.paymentPeriodsInOneYearCalculator, mc);

        // 5. loop over the known set of 'scheduled due dates'
        final LocalDate idealDisbursementDate = this.scheduledDateGenerator.idealDisbursementDateBasedOnFirstRepaymentDate(
                loanApplicationTerms.getLoanTermPeriodFrequencyType(), loanApplicationTerms.getRepaymentEvery(), scheduledDates);

        LocalDate periodStartDate = loanApplicationTerms.getExpectedDisbursementDate();
        LocalDate periodStartDateApplicableForInterest = periodStartDate;
        int periodNumber = 1;
        Money totalCumulativePrincipal = principalDisbursed.zero();
        Money totalCumulativeInterest = principalDisbursed.zero();
        Money totalOutstandingInterestPaymentDueToGrace = principalDisbursed.zero();
        Money outstandingBalance = principalDisbursed;
        for (final LocalDate scheduledDueDate : scheduledDates) {

            final int daysInPeriod = Days.daysBetween(periodStartDate, scheduledDueDate).getDays();
            int daysInPeriodApplicableForInterest = daysInPeriod;

            if (periodStartDate.isBefore(idealDisbursementDate)) {
                periodStartDateApplicableForInterest = idealDisbursementDate;
                daysInPeriodApplicableForInterest = Days.daysBetween(periodStartDateApplicableForInterest, scheduledDueDate).getDays();
            }

            final double interestCalculationGraceOnRepaymentPeriodFraction = this.paymentPeriodsInOneYearCalculator
                    .calculatePortionOfRepaymentPeriodInterestChargingGrace(periodStartDateApplicableForInterest, scheduledDueDate,
                            loanApplicationTerms.getInterestChargedFromLocalDate(), loanApplicationTerms.getLoanTermPeriodFrequencyType(),
                            loanApplicationTerms.getRepaymentEvery());

            // 5 determine principal,interest of repayment period
            final PrincipalInterest principalInterestForThisPeriod = calculatePrincipalInterestComponentsForPeriod(
                    this.paymentPeriodsInOneYearCalculator, interestCalculationGraceOnRepaymentPeriodFraction, totalCumulativePrincipal,
                    totalCumulativeInterest, totalInterestChargedForFullLoanTerm, totalOutstandingInterestPaymentDueToGrace,
                    daysInPeriodApplicableForInterest, outstandingBalance, loanApplicationTerms, periodNumber, mc);

            // update cumulative fields for principal & interest
            totalCumulativePrincipal = totalCumulativePrincipal.plus(principalInterestForThisPeriod.principal());
            totalCumulativeInterest = totalCumulativeInterest.plus(principalInterestForThisPeriod.interest());
            totalOutstandingInterestPaymentDueToGrace = principalInterestForThisPeriod.interestPaymentDueToGrace();

            // 6. update outstandingLoanBlance using correct 'principalDue'
            outstandingBalance = outstandingBalance.minus(principalInterestForThisPeriod.principal());

            // 7. determine fees and penalties
<<<<<<< HEAD
            final Money feeChargesForInstallment = cumulativeFeeChargesDueWithin(periodStartDate, scheduledDueDate, loanCharges, currency);
            final Money penaltyChargesForInstallment = cumulativePenaltyChargesDueWithin(periodStartDate, scheduledDueDate, loanCharges,
                    currency);
=======
            final Money feeChargesForInstallment = cumulativeFeeChargesDueWithin(periodStartDate, scheduledDueDate, loanCharges, currency,
                    principalInterestForThisPeriod, principalDisbursed, totalInterestChargedForFullLoanTerm, numberOfRepayments);
            final Money penaltyChargesForInstallment = cumulativePenaltyChargesDueWithin(periodStartDate, scheduledDueDate, loanCharges,
                    currency, principalInterestForThisPeriod, principalDisbursed, totalInterestChargedForFullLoanTerm, numberOfRepayments);
>>>>>>> 7bd6ef0b

            // 8. sum up real totalInstallmentDue from components
            final Money totalInstallmentDue = principalInterestForThisPeriod.principal() //
                    .plus(principalInterestForThisPeriod.interest()) //
                    .plus(feeChargesForInstallment) //
                    .plus(penaltyChargesForInstallment);

            // 9. create repayment period from parts
            final LoanScheduleModelPeriod installment = LoanScheduleModelRepaymentPeriod.repayment(periodNumber, periodStartDate,
                    scheduledDueDate, principalInterestForThisPeriod.principal(), outstandingBalance,
                    principalInterestForThisPeriod.interest(), feeChargesForInstallment, penaltyChargesForInstallment, totalInstallmentDue);
            periods.add(installment);

            // handle cumulative fields
            loanTermInDays += daysInPeriod;
            totalPrincipalExpected = totalPrincipalExpected.add(principalInterestForThisPeriod.principal().getAmount());
            totalInterestCharged = totalInterestCharged.add(principalInterestForThisPeriod.interest().getAmount());
            totalFeeChargesCharged = totalFeeChargesCharged.add(feeChargesForInstallment.getAmount());
            totalPenaltyChargesCharged = totalPenaltyChargesCharged.add(penaltyChargesForInstallment.getAmount());
            totalRepaymentExpected = totalRepaymentExpected.add(totalInstallmentDue.getAmount());
            periodStartDate = scheduledDueDate;
            periodStartDateApplicableForInterest = periodStartDate;

            periodNumber++;
        }

        return LoanScheduleModel.from(periods, applicationCurrency, loanTermInDays, principalDisbursed, totalPrincipalExpected,
                totalPrincipalPaid, totalInterestCharged, totalFeeChargesCharged, totalPenaltyChargesCharged, totalRepaymentExpected,
                totalOutstanding);
    }

    public abstract PrincipalInterest calculatePrincipalInterestComponentsForPeriod(PaymentPeriodsInOneYearCalculator calculator,
            double interestCalculationGraceOnRepaymentPeriodFraction, Money totalCumulativePrincipal, Money totalCumulativeInterest,
            Money totalInterestDueForLoan, Money cumulatingInterestPaymentDueToGrace, int daysInPeriodApplicableForInterest,
            Money outstandingBalance, LoanApplicationTerms loanApplicationTerms, int periodNumber, MathContext mc);

    protected final boolean isLastRepaymentPeriod(final int numberOfRepayments, final int periodNumber) {
        return periodNumber == numberOfRepayments;
    }

    private BigDecimal deriveTotalChargesDueAtTimeOfDisbursement(final Set<LoanCharge> loanCharges) {
        BigDecimal chargesDueAtTimeOfDisbursement = BigDecimal.ZERO;
        for (final LoanCharge loanCharge : loanCharges) {
            if (loanCharge.isDueAtDisbursement()) {
                chargesDueAtTimeOfDisbursement = chargesDueAtTimeOfDisbursement.add(loanCharge.amount());
            }
        }
        return chargesDueAtTimeOfDisbursement;
    }

    private Collection<LoanScheduleModelPeriod> createNewLoanScheduleListWithDisbursementDetails(final int numberOfRepayments,
            final LoanApplicationTerms loanApplicationTerms, final BigDecimal chargesDueAtTimeOfDisbursement) {

        final Collection<LoanScheduleModelPeriod> periods = new ArrayList<LoanScheduleModelPeriod>(numberOfRepayments + 1);

        final LoanScheduleModelDisbursementPeriod disbursementPeriod = LoanScheduleModelDisbursementPeriod.disbursement(
                loanApplicationTerms, chargesDueAtTimeOfDisbursement);
        periods.add(disbursementPeriod);

        return periods;
    }

    private Money cumulativeFeeChargesDueWithin(final LocalDate periodStart, final LocalDate periodEnd, final Set<LoanCharge> loanCharges,
            final MonetaryCurrency monetaryCurrency, final PrincipalInterest principalInterestForThisPeriod,
            final Money principalDisbursed, final Money totalInterestChargedForFullLoanTerm, int numberOfRepayments) {

        Money cumulative = Money.zero(monetaryCurrency);

        for (final LoanCharge loanCharge : loanCharges) {
            if (loanCharge.isFeeCharge()) {
                if (loanCharge.isInstalmentFee()) {
                    if (loanCharge.getChargeCalculation().isPercentageBased()) {
                        BigDecimal amount = BigDecimal.ZERO;
                        if (loanCharge.getChargeCalculation().isPercentageOfAmountAndInterest()) {
                            amount = amount.add(principalInterestForThisPeriod.principal().getAmount()).add(
                                    principalInterestForThisPeriod.interest().getAmount());
                        } else if (loanCharge.getChargeCalculation().isPercentageOfInterest()) {
                            amount = amount.add(principalInterestForThisPeriod.interest().getAmount());
                        } else {
                            amount = amount.add(principalInterestForThisPeriod.principal().getAmount());
                        }
                        BigDecimal loanChargeAmt = amount.multiply(loanCharge.getPercentage()).divide(BigDecimal.valueOf(100));
                        cumulative = cumulative.plus(loanChargeAmt);
                    } else {
                        cumulative = cumulative.plus(loanCharge.amount().divide(BigDecimal.valueOf(numberOfRepayments)));
                    }
                } else if (loanCharge.isDueForCollectionFromAndUpToAndIncluding(periodStart, periodEnd) 
                        && loanCharge.getChargeCalculation().isPercentageBased()) {
                    BigDecimal amount = BigDecimal.ZERO;
                    if (loanCharge.getChargeCalculation().isPercentageOfAmountAndInterest()) {
                        amount = amount.add(principalDisbursed.getAmount()).add(totalInterestChargedForFullLoanTerm.getAmount());
                    } else if (loanCharge.getChargeCalculation().isPercentageOfInterest()) {
                        amount = amount.add(totalInterestChargedForFullLoanTerm.getAmount());
                    } else {
                        amount = amount.add(principalDisbursed.getAmount());
                    }
                    BigDecimal loanChargeAmt = amount.multiply(loanCharge.getPercentage()).divide(BigDecimal.valueOf(100));
                    cumulative = cumulative.plus(loanChargeAmt);
                } else if (loanCharge.isDueForCollectionFromAndUpToAndIncluding(periodStart, periodEnd)) {
                    cumulative = cumulative.plus(loanCharge.amount());
                }
            }
        }

        return cumulative;
    }

    private Money cumulativePenaltyChargesDueWithin(final LocalDate periodStart, final LocalDate periodEnd,
            final Set<LoanCharge> loanCharges, final MonetaryCurrency monetaryCurrency,
            final PrincipalInterest principalInterestForThisPeriod, final Money principalDisbursed,
            final Money totalInterestChargedForFullLoanTerm, int numberOfRepayments) {

        Money cumulative = Money.zero(monetaryCurrency);

        for (final LoanCharge loanCharge : loanCharges) {
            if (loanCharge.isPenaltyCharge()) {
                if (loanCharge.isInstalmentFee()) {
                    if (loanCharge.getChargeCalculation().isPercentageBased()) {
                        BigDecimal amount = BigDecimal.ZERO;
                        if (loanCharge.getChargeCalculation().isPercentageOfAmountAndInterest()) {
                            amount = amount.add(principalInterestForThisPeriod.principal().getAmount()).add(
                                    principalInterestForThisPeriod.interest().getAmount());
                        } else if (loanCharge.getChargeCalculation().isPercentageOfInterest()) {
                            amount = amount.add(principalInterestForThisPeriod.interest().getAmount());
                        } else {
                            amount = amount.add(principalInterestForThisPeriod.principal().getAmount());
                        }
                        BigDecimal loanChargeAmt = amount.multiply(loanCharge.getPercentage()).divide(BigDecimal.valueOf(100));
                        cumulative = cumulative.plus(loanChargeAmt);
                    } else {
                        cumulative = cumulative.plus(loanCharge.amount().divide(BigDecimal.valueOf(numberOfRepayments)));
                    }
                } else if (loanCharge.isDueForCollectionFromAndUpToAndIncluding(periodStart, periodEnd) 
                        && loanCharge.getChargeCalculation().isPercentageBased()) {
                    BigDecimal amount = BigDecimal.ZERO;
                    if (loanCharge.getChargeCalculation().isPercentageOfAmountAndInterest()) {
                        amount = amount.add(principalDisbursed.getAmount()).add(totalInterestChargedForFullLoanTerm.getAmount());
                    } else if (loanCharge.getChargeCalculation().isPercentageOfInterest()) {
                        amount = amount.add(totalInterestChargedForFullLoanTerm.getAmount());
                    } else {
                        amount = amount.add(principalDisbursed.getAmount());
                    }
                    BigDecimal loanChargeAmt = amount.multiply(loanCharge.getPercentage()).divide(BigDecimal.valueOf(100));
                    cumulative = cumulative.plus(loanChargeAmt);
                } else if (loanCharge.isDueForCollectionFromAndUpToAndIncluding(periodStart, periodEnd)) {
                    cumulative = cumulative.plus(loanCharge.amount());
                }
            }
        }

        return cumulative;
    }
}<|MERGE_RESOLUTION|>--- conflicted
+++ resolved
@@ -108,16 +108,10 @@
             outstandingBalance = outstandingBalance.minus(principalInterestForThisPeriod.principal());
 
             // 7. determine fees and penalties
-<<<<<<< HEAD
-            final Money feeChargesForInstallment = cumulativeFeeChargesDueWithin(periodStartDate, scheduledDueDate, loanCharges, currency);
-            final Money penaltyChargesForInstallment = cumulativePenaltyChargesDueWithin(periodStartDate, scheduledDueDate, loanCharges,
-                    currency);
-=======
             final Money feeChargesForInstallment = cumulativeFeeChargesDueWithin(periodStartDate, scheduledDueDate, loanCharges, currency,
                     principalInterestForThisPeriod, principalDisbursed, totalInterestChargedForFullLoanTerm, numberOfRepayments);
             final Money penaltyChargesForInstallment = cumulativePenaltyChargesDueWithin(periodStartDate, scheduledDueDate, loanCharges,
                     currency, principalInterestForThisPeriod, principalDisbursed, totalInterestChargedForFullLoanTerm, numberOfRepayments);
->>>>>>> 7bd6ef0b
 
             // 8. sum up real totalInstallmentDue from components
             final Money totalInstallmentDue = principalInterestForThisPeriod.principal() //
