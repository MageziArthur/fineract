/**
 * This Source Code Form is subject to the terms of the Mozilla Public
 * License, v. 2.0. If a copy of the MPL was not distributed with this file,
 * You can obtain one at http://mozilla.org/MPL/2.0/.
 */
package org.mifosplatform.portfolio.loanaccount.domain;

import java.math.BigDecimal;
import java.math.MathContext;
import java.math.RoundingMode;
import java.util.ArrayList;
import java.util.Collection;
import java.util.Collections;
import java.util.Date;
import java.util.HashSet;
import java.util.LinkedHashMap;
import java.util.List;
import java.util.Locale;
import java.util.Map;
import java.util.Set;

import javax.persistence.CascadeType;
import javax.persistence.Column;
import javax.persistence.Embedded;
import javax.persistence.Entity;
import javax.persistence.FetchType;
import javax.persistence.JoinColumn;
import javax.persistence.ManyToOne;
import javax.persistence.OneToMany;
import javax.persistence.OneToOne;
import javax.persistence.OrderBy;
import javax.persistence.Table;
import javax.persistence.Temporal;
import javax.persistence.TemporalType;
import javax.persistence.Transient;
import javax.persistence.UniqueConstraint;

import org.apache.commons.lang.ObjectUtils;
import org.apache.commons.lang.StringUtils;
import org.hibernate.annotations.LazyCollection;
import org.hibernate.annotations.LazyCollectionOption;
import org.joda.time.LocalDate;
import org.joda.time.format.DateTimeFormat;
import org.joda.time.format.DateTimeFormatter;
import org.mifosplatform.infrastructure.codes.domain.CodeValue;
import org.mifosplatform.infrastructure.core.api.JsonCommand;
import org.mifosplatform.infrastructure.core.service.DateUtils;
import org.mifosplatform.infrastructure.security.service.RandomPasswordGenerator;
import org.mifosplatform.organisation.holiday.domain.Holiday;
import org.mifosplatform.organisation.holiday.service.HolidayUtil;
import org.mifosplatform.organisation.monetary.data.CurrencyData;
import org.mifosplatform.organisation.monetary.domain.ApplicationCurrency;
import org.mifosplatform.organisation.monetary.domain.MonetaryCurrency;
import org.mifosplatform.organisation.monetary.domain.Money;
import org.mifosplatform.organisation.office.domain.Office;
import org.mifosplatform.organisation.staff.domain.Staff;
import org.mifosplatform.organisation.workingdays.domain.WorkingDays;
import org.mifosplatform.organisation.workingdays.service.WorkingDaysUtil;
import org.mifosplatform.portfolio.accountdetails.domain.AccountType;
import org.mifosplatform.portfolio.calendar.service.CalendarUtils;
import org.mifosplatform.portfolio.charge.domain.ChargeCalculationType;
import org.mifosplatform.portfolio.charge.exception.LoanChargeCannotBeAddedException;
import org.mifosplatform.portfolio.client.domain.Client;
import org.mifosplatform.portfolio.collateral.data.CollateralData;
import org.mifosplatform.portfolio.collateral.domain.LoanCollateral;
import org.mifosplatform.portfolio.fund.domain.Fund;
import org.mifosplatform.portfolio.group.domain.Group;
import org.mifosplatform.portfolio.loanaccount.command.LoanChargeCommand;
import org.mifosplatform.portfolio.loanaccount.domain.transactionprocessor.LoanRepaymentScheduleTransactionProcessor;
import org.mifosplatform.portfolio.loanaccount.exception.InvalidLoanStateTransitionException;
import org.mifosplatform.portfolio.loanaccount.exception.InvalidLoanTransactionTypeException;
import org.mifosplatform.portfolio.loanaccount.exception.LoanApplicationDateException;
import org.mifosplatform.portfolio.loanaccount.exception.LoanOfficerAssignmentDateException;
import org.mifosplatform.portfolio.loanaccount.exception.LoanOfficerAssignmentException;
import org.mifosplatform.portfolio.loanaccount.exception.LoanOfficerUnassignmentDateException;
import org.mifosplatform.portfolio.loanaccount.loanschedule.domain.AprCalculator;
import org.mifosplatform.portfolio.loanaccount.loanschedule.domain.LoanApplicationTerms;
import org.mifosplatform.portfolio.loanaccount.loanschedule.domain.LoanScheduleGenerator;
import org.mifosplatform.portfolio.loanaccount.loanschedule.domain.LoanScheduleGeneratorFactory;
import org.mifosplatform.portfolio.loanaccount.loanschedule.domain.LoanScheduleModel;
import org.mifosplatform.portfolio.loanaccount.loanschedule.domain.LoanScheduleModelPeriod;
import org.mifosplatform.portfolio.loanproduct.domain.InterestMethod;
import org.mifosplatform.portfolio.loanproduct.domain.LoanProduct;
import org.mifosplatform.portfolio.loanproduct.domain.LoanProductRelatedDetail;
import org.mifosplatform.portfolio.loanproduct.domain.LoanTransactionProcessingStrategy;
import org.mifosplatform.portfolio.loanproduct.domain.PeriodFrequencyType;
import org.mifosplatform.portfolio.loanproduct.service.LoanEnumerations;
import org.mifosplatform.portfolio.paymentdetail.domain.PaymentDetail;
import org.mifosplatform.useradministration.domain.AppUser;
import org.springframework.data.jpa.domain.AbstractPersistable;

@Entity
@Table(name = "m_loan", uniqueConstraints = { @UniqueConstraint(columnNames = { "account_no" }, name = "loan_account_no_UNIQUE"),
        @UniqueConstraint(columnNames = { "external_id" }, name = "loan_externalid_UNIQUE") })
public class Loan extends AbstractPersistable<Long> {

    @Column(name = "account_no", length = 20, unique = true, nullable = false)
    private String accountNumber;

    @Column(name = "external_id")
    private String externalId;

    @ManyToOne
    @JoinColumn(name = "client_id", nullable = true)
    private Client client;

    @ManyToOne
    @JoinColumn(name = "group_id", nullable = true)
    private Group group;

    @Column(name = "loan_type_enum", nullable = false)
    private Integer loanType;

    @ManyToOne
    @JoinColumn(name = "product_id", nullable = false)
    private LoanProduct loanProduct;

    @ManyToOne(optional = true)
    @JoinColumn(name = "fund_id", nullable = true)
    private Fund fund;

    @ManyToOne
    @JoinColumn(name = "loan_officer_id", nullable = true)
    private Staff loanOfficer;

    @ManyToOne
    @JoinColumn(name = "loanpurpose_cv_id", nullable = true)
    private CodeValue loanPurpose;

    @ManyToOne
    @JoinColumn(name = "loan_transaction_strategy_id", nullable = true)
    private LoanTransactionProcessingStrategy transactionProcessingStrategy;

    @Embedded
    private LoanProductRelatedDetail loanRepaymentScheduleDetail;

    @Column(name = "term_frequency", nullable = false)
    private Integer termFrequency;

    @Column(name = "term_period_frequency_enum", nullable = false)
    private Integer termPeriodFrequencyType;

    @Column(name = "loan_status_id", nullable = false)
    private Integer loanStatus;

    @Column(name = "sync_disbursement_with_meeting", nullable = true)
    private Boolean syncDisbursementWithMeeting;

    // loan application states
    @Temporal(TemporalType.DATE)
    @Column(name = "submittedon_date")
    private Date submittedOnDate;

    @ManyToOne(optional = true)
    @JoinColumn(name = "submittedon_userid", nullable = true)
    private AppUser submittedBy;

    @Temporal(TemporalType.DATE)
    @Column(name = "rejectedon_date")
    private Date rejectedOnDate;

    @ManyToOne(optional = true)
    @JoinColumn(name = "rejectedon_userid", nullable = true)
    private AppUser rejectedBy;

    @Temporal(TemporalType.DATE)
    @Column(name = "withdrawnon_date")
    private Date withdrawnOnDate;

    @ManyToOne(optional = true)
    @JoinColumn(name = "withdrawnon_userid", nullable = true)
    private AppUser withdrawnBy;

    @Temporal(TemporalType.DATE)
    @Column(name = "approvedon_date")
    private Date approvedOnDate;

    @ManyToOne(optional = true)
    @JoinColumn(name = "approvedon_userid", nullable = true)
    private AppUser approvedBy;

    @Temporal(TemporalType.DATE)
    @Column(name = "expected_disbursedon_date")
    private Date expectedDisbursementDate;

    @Temporal(TemporalType.DATE)
    @Column(name = "disbursedon_date")
    private Date actualDisbursementDate;

    @ManyToOne(optional = true)
    @JoinColumn(name = "disbursedon_userid", nullable = true)
    private AppUser disbursedBy;

    @Temporal(TemporalType.DATE)
    @Column(name = "closedon_date")
    private Date closedOnDate;

    @ManyToOne(optional = true)
    @JoinColumn(name = "closedon_userid", nullable = true)
    private AppUser closedBy;

    @Temporal(TemporalType.DATE)
    @Column(name = "writtenoffon_date")
    private Date writtenOffOnDate;

    @Temporal(TemporalType.DATE)
    @Column(name = "rescheduledon_date")
    private Date rescheduledOnDate;

    @Temporal(TemporalType.DATE)
    @Column(name = "expected_maturedon_date")
    private Date expectedMaturityDate;

    @Temporal(TemporalType.DATE)
    @Column(name = "maturedon_date")
    private Date actualMaturityDate;

    @Temporal(TemporalType.DATE)
    @Column(name = "expected_firstrepaymenton_date")
    private Date expectedFirstRepaymentOnDate;

    @Temporal(TemporalType.DATE)
    @Column(name = "interest_calculated_from_date")
    private Date interestChargedFromDate;

    @Column(name = "total_overpaid_derived", scale = 6, precision = 19)
    private BigDecimal totalOverpaid;

    @Column(name = "loan_counter")
    private Integer loanCounter;

    @Column(name = "loan_product_counter")
    private Integer loanProductCounter;

    @LazyCollection(LazyCollectionOption.FALSE)
    @OneToMany(cascade = CascadeType.ALL, mappedBy = "loan", orphanRemoval = true)
    private Set<LoanCharge> charges = new HashSet<LoanCharge>();

    @LazyCollection(LazyCollectionOption.FALSE)
    @OneToMany(cascade = CascadeType.ALL, mappedBy = "loan", orphanRemoval = true)
    private Set<LoanCollateral> collateral = null;

    @LazyCollection(LazyCollectionOption.FALSE)
    @OneToMany(cascade = CascadeType.ALL, mappedBy = "loan", orphanRemoval = true)
    private Set<LoanOfficerAssignmentHistory> loanOfficerHistory;

    // see
    // http://stackoverflow.com/questions/4334970/hibernate-cannot-simultaneously-fetch-multiple-bags
    @LazyCollection(LazyCollectionOption.FALSE)
    @OneToMany(cascade = CascadeType.ALL, mappedBy = "loan", orphanRemoval = true)
    private final List<LoanRepaymentScheduleInstallment> repaymentScheduleInstallments = new ArrayList<LoanRepaymentScheduleInstallment>();

    // see
    // http://stackoverflow.com/questions/4334970/hibernate-cannot-simultaneously-fetch-multiple-bags
    @OrderBy(value = "dateOf, id")
    @LazyCollection(LazyCollectionOption.FALSE)
    @OneToMany(cascade = CascadeType.ALL, mappedBy = "loan", orphanRemoval = true)
    private final List<LoanTransaction> loanTransactions = new ArrayList<LoanTransaction>();

    @Embedded
    private LoanSummary summary;

    @OneToOne(mappedBy = "loan", cascade = CascadeType.ALL, optional = true, orphanRemoval = true, fetch = FetchType.LAZY)
    private LoanSummaryArrearsAging summaryArrearsAging;

    @Transient
    private boolean accountNumberRequiresAutoGeneration = false;
    @Transient
    private LoanRepaymentScheduleTransactionProcessorFactory transactionProcessorFactory;

    @Transient
    private LoanLifecycleStateMachine loanLifecycleStateMachine;
    @Transient
    private LoanSummaryWrapper loanSummaryWrapper;

    public static Loan newIndividualLoanApplication(final String accountNo, final Client client, final Integer loanType,
            final LoanProduct loanProduct, final Fund fund, final Staff officer, final CodeValue loanPurpose,
            final LoanTransactionProcessingStrategy transactionProcessingStrategy,
            final LoanProductRelatedDetail loanRepaymentScheduleDetail, final Set<LoanCharge> loanCharges,
            final Set<LoanCollateral> collateral) {
        final LoanStatus status = null;
        final Group group = null;
        final Boolean syncDisbursementWithMeeting = null;
        return new Loan(accountNo, client, group, loanType, fund, officer, loanPurpose, transactionProcessingStrategy, loanProduct,
                loanRepaymentScheduleDetail, status, loanCharges, collateral, syncDisbursementWithMeeting);
    }

    public static Loan newGroupLoanApplication(final String accountNo, final Group group, final Integer loanType,
            final LoanProduct loanProduct, final Fund fund, final Staff officer,
            final LoanTransactionProcessingStrategy transactionProcessingStrategy,
            final LoanProductRelatedDetail loanRepaymentScheduleDetail, final Set<LoanCharge> loanCharges,
            final Boolean syncDisbursementWithMeeting) {
        final LoanStatus status = null;
        final CodeValue loanPurpose = null;
        final Set<LoanCollateral> collateral = null;
        final Client client = null;
        return new Loan(accountNo, client, group, loanType, fund, officer, loanPurpose, transactionProcessingStrategy, loanProduct,
                loanRepaymentScheduleDetail, status, loanCharges, collateral, syncDisbursementWithMeeting);
    }

    public static Loan newIndividualLoanApplicationFromGroup(final String accountNo, final Client client, final Group group,
            final Integer loanType, final LoanProduct loanProduct, final Fund fund, final Staff officer,
            final LoanTransactionProcessingStrategy transactionProcessingStrategy,
            final LoanProductRelatedDetail loanRepaymentScheduleDetail, final Set<LoanCharge> loanCharges,
            final Boolean syncDisbursementWithMeeting) {
        final LoanStatus status = null;
        final CodeValue loanPurpose = null;
        final Set<LoanCollateral> collateral = null;
        return new Loan(accountNo, client, group, loanType, fund, officer, loanPurpose, transactionProcessingStrategy, loanProduct,
                loanRepaymentScheduleDetail, status, loanCharges, collateral, syncDisbursementWithMeeting);
    }

    protected Loan() {
        this.client = null;
    }

    private Loan(final String accountNo, final Client client, final Group group, final Integer loanType, final Fund fund,
            final Staff loanOfficer, final CodeValue loanPurpose, final LoanTransactionProcessingStrategy transactionProcessingStrategy,
            final LoanProduct loanProduct, final LoanProductRelatedDetail loanRepaymentScheduleDetail, final LoanStatus loanStatus,
            final Set<LoanCharge> loanCharges, final Set<LoanCollateral> collateral, final Boolean syncDisbursementWithMeeting) {

        this.loanRepaymentScheduleDetail = loanRepaymentScheduleDetail;
        this.loanRepaymentScheduleDetail.validateRepaymentPeriodWithGraceSettings();

        if (StringUtils.isBlank(accountNo)) {
            this.accountNumber = new RandomPasswordGenerator(19).generate();
            this.accountNumberRequiresAutoGeneration = true;
        } else {
            this.accountNumber = accountNo;
        }
        this.client = client;
        this.group = group;
        this.loanType = loanType;
        this.fund = fund;
        this.loanOfficer = loanOfficer;
        this.loanPurpose = loanPurpose;

        this.transactionProcessingStrategy = transactionProcessingStrategy;
        this.loanProduct = loanProduct;
        if (loanStatus != null) {
            this.loanStatus = loanStatus.getValue();
        } else {
            this.loanStatus = null;
        }
        if (loanCharges != null && !loanCharges.isEmpty()) {
            this.charges = associateChargesWithThisLoan(loanCharges);
            this.summary = updateSummaryWithTotalFeeChargesDueAtDisbursement(deriveSumTotalOfChargesDueAtDisbursement());
        } else {
            this.charges = null;
            this.summary = new LoanSummary();
        }
        if (collateral != null && !collateral.isEmpty()) {
            this.collateral = associateWithThisLoan(collateral);
        } else {
            this.collateral = null;
        }
        this.loanOfficerHistory = null;

        this.syncDisbursementWithMeeting = syncDisbursementWithMeeting;
    }

    private LoanSummary updateSummaryWithTotalFeeChargesDueAtDisbursement(final BigDecimal feeChargesDueAtDisbursement) {
        if (this.summary == null) {
            this.summary = LoanSummary.create(feeChargesDueAtDisbursement);
        } else {
            this.summary.updateTotalFeeChargesDueAtDisbursement(feeChargesDueAtDisbursement);
        }
        return this.summary;
    }

    private BigDecimal deriveSumTotalOfChargesDueAtDisbursement() {

        Money chargesDue = Money.of(getCurrency(), BigDecimal.ZERO);

        for (final LoanCharge charge : setOfLoanCharges()) {
            if (charge.isDueAtDisbursement()) {
                chargesDue = chargesDue.plus(charge.amount());
            }
        }

        return chargesDue.getAmount();
    }

    private Set<LoanCharge> associateChargesWithThisLoan(final Set<LoanCharge> loanCharges) {
        for (final LoanCharge loanCharge : loanCharges) {
            loanCharge.update(this);
        }
        return loanCharges;
    }

    private Set<LoanCollateral> associateWithThisLoan(final Set<LoanCollateral> collateral) {
        for (final LoanCollateral item : collateral) {
            item.associateWith(this);
        }
        return collateral;
    }

    public boolean isAccountNumberRequiresAutoGeneration() {
        return this.accountNumberRequiresAutoGeneration;
    }

    public void setAccountNumberRequiresAutoGeneration(final boolean accountNumberRequiresAutoGeneration) {
        this.accountNumberRequiresAutoGeneration = accountNumberRequiresAutoGeneration;
    }

    public ChangedTransactionDetail addLoanCharge(final LoanCharge loanCharge, final List<Long> existingTransactionIds,
            final List<Long> existingReversedTransactionIds) {
        ChangedTransactionDetail changedTransactionDetail = null;

        validateLoanIsNotClosed(loanCharge);

        if (isDisbursed() && loanCharge.isDueAtDisbursement()) {
            // Note: added this constraint to restrict adding disbursement
            // charges to a loan
            // after it is disbursed
            // if the loan charge payment type is 'Disbursement'.
            // To undo this constraint would mean resolving how charges due are
            // disbursement are handled at present.
            // When a loan is disbursed and has charges due at disbursement, a
            // transaction is created to auto record
            // payment of the charges (user has no choice in saying they were or
            // werent paid) - so its assumed they were paid.

            final String defaultUserMessage = "This charge which is due at disbursement cannot be added as the loan is already disbursed.";
            throw new LoanChargeCannotBeAddedException("loanCharge", "due.at.disbursement.and.loan.is.disbursed", defaultUserMessage,
                    getId(), loanCharge.name());
        }

        validateChargeHasValidSpecifiedDateIfApplicable(loanCharge, getDisbursementDate(), getLastRepaymentPeriodDueDate());

        this.summary = updateSummaryWithTotalFeeChargesDueAtDisbursement(deriveSumTotalOfChargesDueAtDisbursement());

        loanCharge.update(this);

        final BigDecimal amount = calculateAmountPercentageAppliedTo(loanCharge);
        BigDecimal chargeAmt = BigDecimal.ZERO;
        BigDecimal totalChargeAmt = BigDecimal.ZERO;
        if (loanCharge.getChargeCalculation().isPercentageBased()) {
            chargeAmt = loanCharge.getPercentage();
            if (loanCharge.isInstalmentFee()) {
                totalChargeAmt = calculatePerInstallmentChargeAmount(loanCharge);
            }
        } else {
            chargeAmt = loanCharge.amount();
            if (loanCharge.isInstalmentFee()) {
                chargeAmt = chargeAmt.divide(BigDecimal.valueOf(repaymentScheduleDetail().getNumberOfRepayments()));
            }
        }
        loanCharge.update(chargeAmt, loanCharge.getDueLocalDate(), amount, repaymentScheduleDetail().getNumberOfRepayments(),
                totalChargeAmt);

        // NOTE: must add new loan charge to set of loan charges before reporcessing the repayment schedule.
        setOfLoanCharges().add(loanCharge);

        final LoanRepaymentScheduleTransactionProcessor loanRepaymentScheduleTransactionProcessor = this.transactionProcessorFactory
                .determineProcessor(this.transactionProcessingStrategy);

        // store Id's of existing loan transactions and existing reversed loan
        // transactions
        existingTransactionIds.addAll(findExistingTransactionIds());
        existingReversedTransactionIds.addAll(findExistingReversedTransactionIds());
        final LoanRepaymentScheduleProcessingWrapper wrapper = new LoanRepaymentScheduleProcessingWrapper();
        wrapper.reprocess(getCurrency(), getDisbursementDate(), this.repaymentScheduleInstallments, setOfLoanCharges());
        if (!loanCharge.isDueAtDisbursement()) {
            final List<LoanTransaction> allNonContraTransactionsPostDisbursement = retreiveListOfTransactionsPostDisbursement();
            changedTransactionDetail = loanRepaymentScheduleTransactionProcessor.handleTransaction(getDisbursementDate(),
                    allNonContraTransactionsPostDisbursement, getCurrency(), this.repaymentScheduleInstallments, setOfLoanCharges());
            for (final Map.Entry<Long, LoanTransaction> mapEntry : changedTransactionDetail.getNewTransactionMappings().entrySet()) {
                mapEntry.getValue().updateLoan(this);
            }
            // this.loanTransactions.addAll(changedTransactionDetail.getNewTransactionMappings().values());
<<<<<<< HEAD
        } 
=======
        }
>>>>>>> 7bd6ef0b

        updateLoanSummaryDerivedFields();

        return changedTransactionDetail;
    }

    /**
     * Creates a loanTransaction for "Apply Charge Event" with transaction date
     * set to "suppliedTransactionDate". The newly created transaction is also
     * added to the Loan on which this method is called.
     *
     * If "suppliedTransactionDate" is not passed Id, the transaction date is
     * set to the loans due date if the due date is lesser than todays date. If
     * not, the transaction date is set to todays date
     *
     * @param loanCharge
     * @param suppliedTransactionDate
     * @return
     */
    public LoanTransaction handleChargeAppliedTransaction(final LoanCharge loanCharge, final LocalDate suppliedTransactionDate) {
        final Money chargeAmount = loanCharge.getAmount(getCurrency());
        Money feeCharges = chargeAmount;
        Money penaltyCharges = Money.zero(loanCurrency());
        if (loanCharge.isPenaltyCharge()) {
            penaltyCharges = chargeAmount;
            feeCharges = Money.zero(loanCurrency());
        }

        LocalDate transactionDate = null;

        if (suppliedTransactionDate != null) {
            transactionDate = suppliedTransactionDate;
        } else {
            transactionDate = loanCharge.getDueLocalDate();
            final LocalDate currentDate = DateUtils.getLocalDateOfTenant();

            // if loan charge is to be applied on a future date, the loan
            // transaction would show todays date as applied date
            if (transactionDate == null || currentDate.isBefore(transactionDate)) {
                transactionDate = currentDate;
            }
        }

        final LoanTransaction applyLoanChargeTransaction = LoanTransaction.applyLoanCharge(this, getOffice(), chargeAmount,
                transactionDate, feeCharges, penaltyCharges);
        this.loanTransactions.add(applyLoanChargeTransaction);
        return applyLoanChargeTransaction;
    }

    private void handleChargePaidTransaction(final LoanCharge charge, final LoanTransaction chargesPayment,
            final LoanLifecycleStateMachine loanLifecycleStateMachine, Integer installmentNumber) {
        chargesPayment.updateLoan(this);
        final LoanChargePaidBy loanChargePaidBy = new LoanChargePaidBy(chargesPayment, charge, chargesPayment.getAmount(getCurrency())
                .getAmount());
        chargesPayment.getLoanChargesPaid().add(loanChargePaidBy);
        this.loanTransactions.add(chargesPayment);
        final LoanStatus statusEnum = loanLifecycleStateMachine.transition(LoanEvent.LOAN_CHARGE_PAYMENT,
                LoanStatus.fromInt(this.loanStatus));
        this.loanStatus = statusEnum.getValue();

        final LoanRepaymentScheduleTransactionProcessor loanRepaymentScheduleTransactionProcessor = this.transactionProcessorFactory
                .determineProcessor(this.transactionProcessingStrategy);
        final List<LoanRepaymentScheduleInstallment> chargePaymentInstallments = new ArrayList<LoanRepaymentScheduleInstallment>();
        LocalDate startDate = getDisbursementDate();
        for (final LoanRepaymentScheduleInstallment installment : this.repaymentScheduleInstallments) {
            if (installmentNumber == null && charge.isDueForCollectionFromAndUpToAndIncluding(startDate, installment.getDueDate())) {
                chargePaymentInstallments.add(installment);
                break;
            }else if(installmentNumber != null && installment.getInstallmentNumber().equals(installmentNumber)){
                chargePaymentInstallments.add(installment);
                break;
            }
            startDate = installment.getDueDate();
        }
        final Set<LoanCharge> loanCharges = new HashSet<LoanCharge>(1);
        loanCharges.add(charge);
        loanRepaymentScheduleTransactionProcessor.handleTransaction(chargesPayment, getCurrency(), chargePaymentInstallments, loanCharges);
        updateLoanSummaryDerivedFields();
        doPostLoanTransactionChecks(chargesPayment.getTransactionDate(), loanLifecycleStateMachine);
    }

    private void validateLoanIsNotClosed(final LoanCharge loanCharge) {
        if (isClosed()) {
            final String defaultUserMessage = "This charge cannot be added as the loan is already closed.";
            throw new LoanChargeCannotBeAddedException("loanCharge", "loan.is.closed", defaultUserMessage, getId(), loanCharge.name());
        }
    }

    private void validateLoanChargeIsNotWaived(final LoanCharge loanCharge) {
        if (loanCharge.isWaived()) {
            final String defaultUserMessage = "This loan charge cannot be removed as the charge as already been waived.";
            throw new LoanChargeCannotBeAddedException("loanCharge", "loanCharge.is.waived", defaultUserMessage, getId(), loanCharge.name());
        }
    }

    private void validateChargeHasValidSpecifiedDateIfApplicable(final LoanCharge loanCharge, final LocalDate disbursementDate,
            final LocalDate lastRepaymentPeriodDueDate) {
        if (loanCharge.isSpecifiedDueDate()
                && !loanCharge.isDueForCollectionFromAndUpToAndIncluding(disbursementDate, lastRepaymentPeriodDueDate)) {
            final String defaultUserMessage = "This charge which is due at disbursement cannot be added as the loan is already disbursed.";
            throw new LoanChargeCannotBeAddedException("loanCharge", "specified.due.date.outside.range", defaultUserMessage,
                    getDisbursementDate(), getLastRepaymentPeriodDueDate(), loanCharge.name());
        }
    }

    private LocalDate getLastRepaymentPeriodDueDate() {
        return this.repaymentScheduleInstallments.get(this.repaymentScheduleInstallments.size() - 1).getDueDate();
    }

    public void removeLoanCharge(final LoanCharge loanCharge) {

        validateLoanIsNotClosed(loanCharge);

        // NOTE: to remove this constraint requires that loan transactions
        // that represent the waive of charges also be removed (or reversed)
        // if you want ability to remove loan charges that are waived.
        validateLoanChargeIsNotWaived(loanCharge);

        final boolean removed = setOfLoanCharges().remove(loanCharge);
        if (removed) {
            final LoanRepaymentScheduleProcessingWrapper wrapper = new LoanRepaymentScheduleProcessingWrapper();
            wrapper.reprocess(getCurrency(), getDisbursementDate(), this.repaymentScheduleInstallments, setOfLoanCharges());
            updateSummaryWithTotalFeeChargesDueAtDisbursement(deriveSumTotalOfChargesDueAtDisbursement());
        }

        removeOrModifyTransactionAssociatedWithLoanChargeIfDueAtDisbursement(loanCharge);

        final LoanRepaymentScheduleTransactionProcessor loanRepaymentScheduleTransactionProcessor = this.transactionProcessorFactory
                .determineProcessor(this.transactionProcessingStrategy);
        if (!loanCharge.isDueAtDisbursement() && loanCharge.isPaidOrPartiallyPaid(loanCurrency())) {
            /****
             * TODO Vishwas Currently we do not allow removing a loan charge
             * after a loan is approved (hence there is no need to adjust any
             * loan transactions).
             *
             * Consider removing this block of code or logically completing it
             * for the future by getting the list of affected Transactions
             ***/
            final List<LoanTransaction> allNonContraTransactionsPostDisbursement = retreiveListOfTransactionsPostDisbursement();
            loanRepaymentScheduleTransactionProcessor.handleTransaction(getDisbursementDate(), allNonContraTransactionsPostDisbursement,
                    getCurrency(), this.repaymentScheduleInstallments, setOfLoanCharges());
        }

        updateLoanSummaryDerivedFields();
    }

    private void removeOrModifyTransactionAssociatedWithLoanChargeIfDueAtDisbursement(final LoanCharge loanCharge) {
        if (loanCharge.isDueAtDisbursement()) {
            LoanTransaction transactionToRemove = null;
            for (final LoanTransaction transaction : this.loanTransactions) {
                if (transaction.isRepaymentAtDisbursement()) {

                    final MonetaryCurrency currency = loanCurrency();
                    final Money chargeAmount = Money.of(currency, loanCharge.amount());
                    if (transaction.isGreaterThan(chargeAmount)) {
                        final Money principalPortion = Money.zero(currency);
                        final Money interestPortion = Money.zero(currency);
                        final Money penaltychargesPortion = Money.zero(currency);

                        final Money feeChargesPortion = chargeAmount;
                        transaction.updateComponentsAndTotal(principalPortion, interestPortion, feeChargesPortion, penaltychargesPortion);
                    } else {
                        transactionToRemove = transaction;
                    }
                }
            }

            if (transactionToRemove != null) {
                this.loanTransactions.remove(transactionToRemove);
            }
        }
    }

    public Map<String, Object> updateLoanCharge(final LoanCharge loanCharge, final JsonCommand command) {

        final Map<String, Object> actualChanges = new LinkedHashMap<String, Object>(3);

        validateLoanIsNotClosed(loanCharge);
        if (setOfLoanCharges().contains(loanCharge)) {
            final BigDecimal amount = calculateAmountPercentageAppliedTo(loanCharge);
            final Map<String, Object> loanChargeChanges = loanCharge.update(command, amount);
            actualChanges.putAll(loanChargeChanges);
            updateSummaryWithTotalFeeChargesDueAtDisbursement(deriveSumTotalOfChargesDueAtDisbursement());
        }

        final LoanRepaymentScheduleTransactionProcessor loanRepaymentScheduleTransactionProcessor = this.transactionProcessorFactory
                .determineProcessor(this.transactionProcessingStrategy);
        if (!loanCharge.isDueAtDisbursement()) {
            /****
             * TODO Vishwas Currently we do not allow waiving updating loan
             * charge after a loan is approved (hence there is no need to adjust
             * any loan transactions).
             *
             * Consider removing this block of code or logically completing it
             * for the future by getting the list of affected Transactions
             ***/
            final List<LoanTransaction> allNonContraTransactionsPostDisbursement = retreiveListOfTransactionsPostDisbursement();
            loanRepaymentScheduleTransactionProcessor.handleTransaction(getDisbursementDate(), allNonContraTransactionsPostDisbursement,
                    getCurrency(), this.repaymentScheduleInstallments, setOfLoanCharges());
        } else {
            // reprocess loan schedule based on charge been waived.
            final LoanRepaymentScheduleProcessingWrapper wrapper = new LoanRepaymentScheduleProcessingWrapper();
            wrapper.reprocess(getCurrency(), getDisbursementDate(), this.repaymentScheduleInstallments, setOfLoanCharges());
        }

        updateLoanSummaryDerivedFields();

        return actualChanges;
    }

    /**
     * @param loanCharge
     * @return
     */
    private BigDecimal calculateAmountPercentageAppliedTo(final LoanCharge loanCharge) {
        BigDecimal amount = BigDecimal.ZERO;
        switch (loanCharge.getChargeCalculation()) {
            case PERCENT_OF_AMOUNT:
                amount = getPrincpal().getAmount();
            break;
            case PERCENT_OF_AMOUNT_AND_INTEREST:
                final BigDecimal totalInterestCharged = getTotalInterest();
                amount = getPrincpal().getAmount().add(totalInterestCharged);
            break;
            case PERCENT_OF_INTEREST:
                amount = getTotalInterest();
            break;
            default:
            break;
        }
        return amount;
    }

    /**
     * @return
     */
    public BigDecimal getTotalInterest() {
        return this.loanSummaryWrapper.calculateTotalInterestCharged(
                this.repaymentScheduleInstallments, getCurrency()).getAmount();
    }

    private BigDecimal calculatePerInstallmentChargeAmount(final LoanCharge loanCharge) {
        return calculatePerInstallmentChargeAmount(loanCharge.getChargeCalculation(), loanCharge.getPercentage());
    }

    public BigDecimal calculatePerInstallmentChargeAmount(final ChargeCalculationType calculationType, final BigDecimal percentage) {
        Money amount = Money.zero(getCurrency());
        for (final LoanRepaymentScheduleInstallment installment : this.repaymentScheduleInstallments) {
            amount = amount.plus(calculateInstallmentChargeAmount(calculationType, percentage, installment));
        }
        return amount.getAmount();
    }

    /**
     * @param calculationType
     * @param percentage
     * @param installment
     * @return
     */
    private Money calculateInstallmentChargeAmount(final ChargeCalculationType calculationType, final BigDecimal percentage, 
            final LoanRepaymentScheduleInstallment installment) {
        Money amount = Money.zero(getCurrency());
        Money percentOf = Money.zero(getCurrency());
        switch (calculationType) {
            case PERCENT_OF_AMOUNT:
                percentOf = installment.getPrincipal(getCurrency());
            break;
            case PERCENT_OF_AMOUNT_AND_INTEREST:
                percentOf = installment.getPrincipal(getCurrency()).plus(installment.getInterestCharged(getCurrency()));
            break;
            case PERCENT_OF_INTEREST:
                percentOf = installment.getInterestCharged(getCurrency());
            break;
            default:
            break;
        }
        amount = amount.plus(LoanCharge.percentageOf(percentOf.getAmount(), percentage));
        return amount;
    }

    public LoanTransaction waiveLoanCharge(final LoanCharge loanCharge, final LoanLifecycleStateMachine loanLifecycleStateMachine,
            final Map<String, Object> changes, final List<Long> existingTransactionIds, final List<Long> existingReversedTransactionIds, 
            Integer loanInstallmentNumber) {

        validateLoanIsNotClosed(loanCharge);

        final Money amountWaived = loanCharge.waive(loanCurrency(), loanInstallmentNumber);

        changes.put("amount", amountWaived.getAmount());

        Money feeChargesWaived = amountWaived;
        Money penaltyChargesWaived = Money.zero(loanCurrency());
        if (loanCharge.isPenaltyCharge()) {
            penaltyChargesWaived = amountWaived;
            feeChargesWaived = Money.zero(loanCurrency());
        }

        LocalDate transactionDate = getDisbursementDate();
        if (loanCharge.isSpecifiedDueDate()) {
            transactionDate = loanCharge.getDueLocalDate();
        }

        updateSummaryWithTotalFeeChargesDueAtDisbursement(deriveSumTotalOfChargesDueAtDisbursement());

        existingTransactionIds.addAll(findExistingTransactionIds());
        existingReversedTransactionIds.addAll(findExistingReversedTransactionIds());

        final LoanTransaction waiveLoanChargeTransaction = LoanTransaction.waiveLoanCharge(this, getOffice(), amountWaived,
                transactionDate, feeChargesWaived, penaltyChargesWaived);
        this.loanTransactions.add(waiveLoanChargeTransaction);

        // Waive of charges whose due date falls after latest 'repayment'
        // transaction dont require entire loan schedule to be reprocessed.
        final LoanRepaymentScheduleTransactionProcessor loanRepaymentScheduleTransactionProcessor = this.transactionProcessorFactory
                .determineProcessor(this.transactionProcessingStrategy);
        if (!loanCharge.isDueAtDisbursement() && loanCharge.isPaidOrPartiallyPaid(loanCurrency())) {
            /****
             * TODO Vishwas Currently we do not allow waiving fully paid loan
             * charge and waiving partially paid loan charges only waives the
             * remaining amount.
             *
             * Consider removing this block of code or logically completing it
             * for the future by getting the list of affected Transactions
             ***/
            final List<LoanTransaction> allNonContraTransactionsPostDisbursement = retreiveListOfTransactionsPostDisbursement();
            loanRepaymentScheduleTransactionProcessor.handleTransaction(getDisbursementDate(), allNonContraTransactionsPostDisbursement,
                    getCurrency(), this.repaymentScheduleInstallments, setOfLoanCharges());
        } else {
            // reprocess loan schedule based on charge been waived.
            final LoanRepaymentScheduleProcessingWrapper wrapper = new LoanRepaymentScheduleProcessingWrapper();
            wrapper.reprocess(getCurrency(), getDisbursementDate(), this.repaymentScheduleInstallments, setOfLoanCharges());
        }

        updateLoanSummaryDerivedFields();

        doPostLoanTransactionChecks(waiveLoanChargeTransaction.getTransactionDate(), loanLifecycleStateMachine);

        return waiveLoanChargeTransaction;
    }

    public Client client() {
        return this.client;
    }

    public LoanProduct loanProduct() {
        return this.loanProduct;
    }

    public LoanProductRelatedDetail repaymentScheduleDetail() {
        return this.loanRepaymentScheduleDetail;
    }

    public void updateClient(final Client client) {
        this.client = client;
    }

    public void updateLoanProduct(final LoanProduct loanProduct) {
        this.loanProduct = loanProduct;
    }

    public void updateAccountNo(final String newAccountNo) {
        this.accountNumber = newAccountNo;
        this.accountNumberRequiresAutoGeneration = false;
    }

    public void updateFund(final Fund fund) {
        this.fund = fund;
    }

    public void updateLoanPurpose(final CodeValue loanPurpose) {
        this.loanPurpose = loanPurpose;
    }

    public void updateLoanOfficerOnLoanApplication(final Staff newLoanOfficer) {
        if (!isSubmittedAndPendingApproval()) {
            Long loanOfficerId = null;
            if (this.loanOfficer != null) {
                loanOfficerId = this.loanOfficer.getId();
            }
            throw new LoanOfficerAssignmentException(getId(), loanOfficerId);
        }
        this.loanOfficer = newLoanOfficer;
    }

    public void updateTransactionProcessingStrategy(final LoanTransactionProcessingStrategy strategy) {
        this.transactionProcessingStrategy = strategy;
    }

    public void updateLoanCharges(final Set<LoanCharge> loanCharges) {
        setOfLoanCharges().clear();
        for (final LoanCharge loanCharge : loanCharges) {
            loanCharge.update(this);
            final BigDecimal amount = calculateAmountPercentageAppliedTo(loanCharge);
            BigDecimal chargeAmt = BigDecimal.ZERO;
            BigDecimal totalChargeAmt = BigDecimal.ZERO;
            if (loanCharge.getChargeCalculation().isPercentageBased()) {
                chargeAmt = loanCharge.getPercentage();
                if (loanCharge.isInstalmentFee()) {
                    totalChargeAmt = calculatePerInstallmentChargeAmount(loanCharge);
                }
            } else {
                chargeAmt = loanCharge.amount();
                if (loanCharge.isInstalmentFee()) {
                    chargeAmt = chargeAmt.divide(BigDecimal.valueOf(repaymentScheduleDetail().getNumberOfRepayments()));
                }
            }
            loanCharge.update(chargeAmt, loanCharge.getDueLocalDate(), amount, repaymentScheduleDetail().getNumberOfRepayments(),
                    totalChargeAmt);
        }
        setOfLoanCharges().addAll(loanCharges);
        updateSummaryWithTotalFeeChargesDueAtDisbursement(deriveSumTotalOfChargesDueAtDisbursement());
    }

    public void updateLoanCollateral(final Set<LoanCollateral> loanCollateral) {
        if (this.collateral == null) {
            this.collateral = new HashSet<LoanCollateral>();
        }
        this.collateral.clear();
        this.collateral.addAll(associateWithThisLoan(loanCollateral));
    }

    public void updateLoanSchedule(final LoanScheduleModel modifiedLoanSchedule) {
        clearInstallmentLoanCharge();
        this.repaymentScheduleInstallments.clear();
        
        for (final LoanScheduleModelPeriod scheduledLoanInstallment : modifiedLoanSchedule.getPeriods()) {

            if (scheduledLoanInstallment.isRepaymentPeriod()) {
                final LoanRepaymentScheduleInstallment installment = new LoanRepaymentScheduleInstallment(this,
                        scheduledLoanInstallment.periodNumber(), scheduledLoanInstallment.periodFromDate(),
                        scheduledLoanInstallment.periodDueDate(), scheduledLoanInstallment.principalDue(),
                        scheduledLoanInstallment.interestDue(), scheduledLoanInstallment.feeChargesDue(),
                        scheduledLoanInstallment.penaltyChargesDue());
                addRepaymentScheduleInstallment(installment);
            }
        }

        updateLoanScheduleDependentDerivedFields();
        updateLoanSummaryDerivedFields();
        
    }
    
    private void clearInstallmentLoanCharge(){
        for(LoanCharge loanCharge:setOfLoanCharges()){
            if(loanCharge.isInstalmentFee()){
                loanCharge.clearLoanInstallmentCharges();
            }
        }
    }

    private void updateLoanScheduleDependentDerivedFields() {
        this.expectedMaturityDate = determineExpectedMaturityDate().toDate();
        this.actualMaturityDate = determineExpectedMaturityDate().toDate();
    }

    private void updateLoanSummaryDerivedFields() {

        if (isNotDisbursed()) {
            this.summary.zeroFields();
            this.summaryArrearsAging = null;
            this.totalOverpaid = null;
        } else {
            final Money overpaidBy = calculateTotalOverpayment();
            this.totalOverpaid = overpaidBy.getAmountDefaultedToNullIfZero();

            final Money principal = this.loanRepaymentScheduleDetail.getPrincipal();
            this.summary.updateSummary(loanCurrency(), principal, this.repaymentScheduleInstallments, this.loanSummaryWrapper,
                    isDisbursed());
            if (this.summaryArrearsAging == null) {
                this.summaryArrearsAging = new LoanSummaryArrearsAging(this);
            }
            this.summaryArrearsAging.updateSummary(loanCurrency(), this.repaymentScheduleInstallments, this.loanSummaryWrapper);
            if (this.summaryArrearsAging.isNotInArrears(loanCurrency())) {
                this.summaryArrearsAging = null;
            }
        }
    }

    public Map<String, Object> loanApplicationModification(final JsonCommand command, final Set<LoanCharge> possiblyModifedLoanCharges,
            final Set<LoanCollateral> possiblyModifedLoanCollateralItems, final AprCalculator aprCalculator) {

        final Map<String, Object> actualChanges = this.loanRepaymentScheduleDetail.updateLoanApplicationAttributes(command, aprCalculator);
        if (!actualChanges.isEmpty()) {
            final boolean recalculateLoanSchedule = !(actualChanges.size() == 1 && actualChanges.containsKey("inArrearsTolerance"));
            actualChanges.put("recalculateLoanSchedule", recalculateLoanSchedule);
        }

        final String dateFormatAsInput = command.dateFormat();
        final String localeAsInput = command.locale();

        final String accountNoParamName = "accountNo";
        if (command.isChangeInStringParameterNamed(accountNoParamName, this.accountNumber)) {
            final String newValue = command.stringValueOfParameterNamed(accountNoParamName);
            actualChanges.put(accountNoParamName, newValue);
            this.accountNumber = StringUtils.defaultIfEmpty(newValue, null);
        }

        final String externalIdParamName = "externalId";
        if (command.isChangeInStringParameterNamed(externalIdParamName, this.externalId)) {
            final String newValue = command.stringValueOfParameterNamed(externalIdParamName);
            actualChanges.put(externalIdParamName, newValue);
            this.externalId = StringUtils.defaultIfEmpty(newValue, null);
        }

        // add clientId, groupId and loanType changes to actual changes

        final String clientIdParamName = "clientId";
        final Long clientId = this.client == null ? null : this.client.getId();
        if (command.isChangeInLongParameterNamed(clientIdParamName, clientId)) {
            final Long newValue = command.longValueOfParameterNamed(clientIdParamName);
            actualChanges.put(clientIdParamName, newValue);
        }

        // FIXME: AA - We may require separate api command to move loan from one
        // group to another
        final String groupIdParamName = "groupId";
        final Long groupId = this.group == null ? null : this.group.getId();
        if (command.isChangeInLongParameterNamed(groupIdParamName, groupId)) {
            final Long newValue = command.longValueOfParameterNamed(groupIdParamName);
            actualChanges.put(groupIdParamName, newValue);
        }

        final String productIdParamName = "productId";
        if (command.isChangeInLongParameterNamed(productIdParamName, this.loanProduct.getId())) {
            final Long newValue = command.longValueOfParameterNamed(productIdParamName);
            actualChanges.put(productIdParamName, newValue);
            actualChanges.put("recalculateLoanSchedule", true);
        }

        Long existingFundId = null;
        if (this.fund != null) {
            existingFundId = this.fund.getId();
        }
        final String fundIdParamName = "fundId";
        if (command.isChangeInLongParameterNamed(fundIdParamName, existingFundId)) {
            final Long newValue = command.longValueOfParameterNamed(fundIdParamName);
            actualChanges.put(fundIdParamName, newValue);
        }

        Long existingLoanOfficerId = null;
        if (this.loanOfficer != null) {
            existingLoanOfficerId = this.loanOfficer.getId();
        }
        final String loanOfficerIdParamName = "loanOfficerId";
        if (command.isChangeInLongParameterNamed(loanOfficerIdParamName, existingLoanOfficerId)) {
            final Long newValue = command.longValueOfParameterNamed(loanOfficerIdParamName);
            actualChanges.put(loanOfficerIdParamName, newValue);
        }

        Long existingLoanPurposeId = null;
        if (this.loanPurpose != null) {
            existingLoanPurposeId = this.loanPurpose.getId();
        }
        final String loanPurposeIdParamName = "loanPurposeId";
        if (command.isChangeInLongParameterNamed(loanPurposeIdParamName, existingLoanPurposeId)) {
            final Long newValue = command.longValueOfParameterNamed(loanPurposeIdParamName);
            actualChanges.put(loanPurposeIdParamName, newValue);
        }

        final String strategyIdParamName = "transactionProcessingStrategyId";
        if (command.isChangeInLongParameterNamed(strategyIdParamName, this.transactionProcessingStrategy.getId())) {
            final Long newValue = command.longValueOfParameterNamed(strategyIdParamName);
            actualChanges.put(strategyIdParamName, newValue);
        }

        final String submittedOnDateParamName = "submittedOnDate";
        if (command.isChangeInLocalDateParameterNamed(submittedOnDateParamName, getSubmittedOnDate())) {
            final String valueAsInput = command.stringValueOfParameterNamed(submittedOnDateParamName);
            actualChanges.put(submittedOnDateParamName, valueAsInput);
            actualChanges.put("dateFormat", dateFormatAsInput);
            actualChanges.put("locale", localeAsInput);

            final LocalDate newValue = command.localDateValueOfParameterNamed(submittedOnDateParamName);
            this.submittedOnDate = newValue.toDate();
        }

        final String expectedDisbursementDateParamName = "expectedDisbursementDate";
        if (command.isChangeInLocalDateParameterNamed(expectedDisbursementDateParamName, getExpectedDisbursedOnLocalDate())) {
            final String valueAsInput = command.stringValueOfParameterNamed(expectedDisbursementDateParamName);
            actualChanges.put(expectedDisbursementDateParamName, valueAsInput);
            actualChanges.put("dateFormat", dateFormatAsInput);
            actualChanges.put("locale", localeAsInput);
            actualChanges.put("recalculateLoanSchedule", true);

            final LocalDate newValue = command.localDateValueOfParameterNamed(expectedDisbursementDateParamName);
            this.expectedDisbursementDate = newValue.toDate();
            removeFirstDisbursementTransaction();
        }

        final String repaymentsStartingFromDateParamName = "repaymentsStartingFromDate";
        if (command.isChangeInLocalDateParameterNamed(repaymentsStartingFromDateParamName, getExpectedFirstRepaymentOnDate())) {
            final String valueAsInput = command.stringValueOfParameterNamed(repaymentsStartingFromDateParamName);
            actualChanges.put(repaymentsStartingFromDateParamName, valueAsInput);
            actualChanges.put("dateFormat", dateFormatAsInput);
            actualChanges.put("locale", localeAsInput);
            actualChanges.put("recalculateLoanSchedule", true);

            final LocalDate newValue = command.localDateValueOfParameterNamed(repaymentsStartingFromDateParamName);
            if (newValue != null) {
                this.expectedFirstRepaymentOnDate = newValue.toDate();
            } else {
                this.expectedFirstRepaymentOnDate = null;
            }
        }

        final String syncDisbursementParameterName = "syncDisbursementWithMeeting";
        if (command.isChangeInBooleanParameterNamed(syncDisbursementParameterName, isSyncDisbursementWithMeeting())) {
            final Boolean valueAsInput = command.booleanObjectValueOfParameterNamed(syncDisbursementParameterName);
            actualChanges.put(syncDisbursementParameterName, valueAsInput);
            this.syncDisbursementWithMeeting = valueAsInput;
        }

        final String interestChargedFromDateParamName = "interestChargedFromDate";
        if (command.isChangeInLocalDateParameterNamed(interestChargedFromDateParamName, getInterestChargedFromDate())) {
            final String valueAsInput = command.stringValueOfParameterNamed(interestChargedFromDateParamName);
            actualChanges.put(interestChargedFromDateParamName, valueAsInput);
            actualChanges.put("dateFormat", dateFormatAsInput);
            actualChanges.put("locale", localeAsInput);
            actualChanges.put("recalculateLoanSchedule", true);

            final LocalDate newValue = command.localDateValueOfParameterNamed(interestChargedFromDateParamName);
            if (newValue != null) {
                this.interestChargedFromDate = newValue.toDate();
            } else {
                this.interestChargedFromDate = null;
            }
        }

        if (getSubmittedOnDate().isAfter(new LocalDate())) {
            final String errorMessage = "The date on which a loan is submitted cannot be in the future.";
            throw new InvalidLoanStateTransitionException("submittal", "cannot.be.a.future.date", errorMessage, getSubmittedOnDate());
        }

        if (!(this.client == null)) {
            if (getSubmittedOnDate().isBefore(this.client.getActivationLocalDate())) {
                final String errorMessage = "The date on which a loan is submitted cannot be earlier than client's activation date.";
                throw new InvalidLoanStateTransitionException("submittal", "cannot.be.before.client.activation.date", errorMessage,
                        getSubmittedOnDate());
            }
        } else if (!(this.group == null)) {
            if (getSubmittedOnDate().isBefore(this.group.getActivationLocalDate())) {
                final String errorMessage = "The date on which a loan is submitted cannot be earlier than groups's activation date.";
                throw new InvalidLoanStateTransitionException("submittal", "cannot.be.before.group.activation.date", errorMessage,
                        getSubmittedOnDate());
            }
        }

        if (getSubmittedOnDate().isAfter(getExpectedDisbursedOnLocalDate())) {
            final String errorMessage = "The date on which a loan is submitted cannot be after its expected disbursement date: "
                    + getExpectedDisbursedOnLocalDate().toString();
            throw new InvalidLoanStateTransitionException("submittal", "cannot.be.after.expected.disbursement.date", errorMessage,
                    getSubmittedOnDate(), getExpectedDisbursedOnLocalDate());
        }

        final String chargesParamName = "charges";
        if (command.parameterExists(chargesParamName)) {

            final Set<LoanCharge> existingLoanCharges = setOfLoanCharges();

            if (!possiblyModifedLoanCharges.equals(existingLoanCharges)) {
                actualChanges.put(chargesParamName, getLoanCharges(possiblyModifedLoanCharges));

                actualChanges.put(chargesParamName, getLoanCharges(possiblyModifedLoanCharges));
                actualChanges.put("recalculateLoanSchedule", true);

                for (final LoanCharge loanCharge : possiblyModifedLoanCharges) {
                    final BigDecimal amount = calculateAmountPercentageAppliedTo(loanCharge);
                    BigDecimal chargeAmt = BigDecimal.ZERO;
                    BigDecimal totalChargeAmt = BigDecimal.ZERO;
                    if (loanCharge.getChargeCalculation().isPercentageBased()) {
                        chargeAmt = loanCharge.getPercentage();
                        if (loanCharge.isInstalmentFee()) {
                            totalChargeAmt = calculatePerInstallmentChargeAmount(loanCharge);
                        }
                    } else {
                        chargeAmt = loanCharge.amount();
                        if (loanCharge.isInstalmentFee()) {
                            chargeAmt = chargeAmt.divide(BigDecimal.valueOf(repaymentScheduleDetail().getNumberOfRepayments()));
                        }
                    }
                    loanCharge.update(chargeAmt, loanCharge.getDueLocalDate(), amount, repaymentScheduleDetail().getNumberOfRepayments(),
                            totalChargeAmt);
                    validateChargeHasValidSpecifiedDateIfApplicable(loanCharge, getDisbursementDate(), getLastRepaymentPeriodDueDate());
                }
            }
        }

        final String collateralParamName = "collateral";
        if (command.parameterExists(collateralParamName)) {

            if (!possiblyModifedLoanCollateralItems.equals(this.collateral)) {
                actualChanges.put(collateralParamName, listOfLoanCollateralData(possiblyModifedLoanCollateralItems));
            }
        }

        final String loanTermFrequencyParamName = "loanTermFrequency";
        if (command.isChangeInIntegerParameterNamed(loanTermFrequencyParamName, this.termFrequency)) {
            final Integer newValue = command.integerValueOfParameterNamed(loanTermFrequencyParamName);
            actualChanges.put(externalIdParamName, newValue);
            this.termFrequency = newValue;
        }

        final String loanTermFrequencyTypeParamName = "loanTermFrequencyType";
        if (command.isChangeInIntegerParameterNamed(loanTermFrequencyTypeParamName, this.termPeriodFrequencyType)) {
            final Integer newValue = command.integerValueOfParameterNamed(loanTermFrequencyTypeParamName);
            final PeriodFrequencyType newTermPeriodFrequencyType = PeriodFrequencyType.fromInt(newValue);
            actualChanges.put(loanTermFrequencyTypeParamName, newTermPeriodFrequencyType.getValue());
            this.termPeriodFrequencyType = newValue;
        }

        return actualChanges;
    }

    private Set<LoanCharge> setOfLoanCharges() {
        Set<LoanCharge> loanCharges = this.charges;
        if (this.charges == null) {
            loanCharges = new HashSet<LoanCharge>();
        }
        return loanCharges;
    }

    private CollateralData[] listOfLoanCollateralData(final Set<LoanCollateral> setOfLoanCollateral) {

        CollateralData[] existingLoanCollateral = null;

        final List<CollateralData> loanCollateralList = new ArrayList<CollateralData>();
        for (final LoanCollateral loanCollateral : setOfLoanCollateral) {

            final CollateralData data = loanCollateral.toData();

            loanCollateralList.add(data);
        }

        existingLoanCollateral = loanCollateralList.toArray(new CollateralData[loanCollateralList.size()]);

        return existingLoanCollateral;
    }

    private LoanChargeCommand[] getLoanCharges(final Set<LoanCharge> setOfLoanCharges) {

        LoanChargeCommand[] existingLoanCharges = null;

        final List<LoanChargeCommand> loanChargesList = new ArrayList<LoanChargeCommand>();
        for (final LoanCharge loanCharge : setOfLoanCharges) {
            loanChargesList.add(loanCharge.toCommand());
        }

        existingLoanCharges = loanChargesList.toArray(new LoanChargeCommand[loanChargesList.size()]);

        return existingLoanCharges;
    }

    private void removeFirstDisbursementTransaction() {
        for (final LoanTransaction loanTransaction : this.loanTransactions) {
            if (loanTransaction.isDisbursement()) {
                this.loanTransactions.remove(loanTransaction);
                break;
            }
        }
    }

    public void loanApplicationSubmittal(final AppUser currentUser, final LoanScheduleModel loanSchedule,
            final LoanApplicationTerms loanApplicationTerms, final LoanLifecycleStateMachine lifecycleStateMachine,
            final LocalDate submittedOn, final String externalId, final boolean allowTransactionsOnHoliday, final List<Holiday> holidays,
            final WorkingDays workingDays, final boolean allowTransactionsOnNonWorkingDay) {

        updateLoanSchedule(loanSchedule);

        LoanStatus from = null;
        if (this.loanStatus != null) {
            from = LoanStatus.fromInt(this.loanStatus);
        }

        final LoanStatus statusEnum = lifecycleStateMachine.transition(LoanEvent.LOAN_CREATED, from);
        this.loanStatus = statusEnum.getValue();

        this.externalId = externalId;
        this.termFrequency = loanApplicationTerms.getLoanTermFrequency();
        this.termPeriodFrequencyType = loanApplicationTerms.getLoanTermPeriodFrequencyType().getValue();
        this.submittedOnDate = submittedOn.toDate();
        this.submittedBy = currentUser;
        this.expectedDisbursementDate = loanApplicationTerms.getExpectedDisbursementDate().toDate();
        this.expectedFirstRepaymentOnDate = loanApplicationTerms.getRepaymentStartFromDate();
        this.interestChargedFromDate = loanApplicationTerms.getInterestChargedFromDate();

        updateLoanScheduleDependentDerivedFields();

        if (submittedOn.isAfter(DateUtils.getLocalDateOfTenant())) {
            final String errorMessage = "The date on which a loan is submitted cannot be in the future.";
            throw new InvalidLoanStateTransitionException("submittal", "cannot.be.a.future.date", errorMessage, submittedOn);
        }

        if (this.client != null && this.client.isActivatedAfter(submittedOn)) {
            final String errorMessage = "The date on which a loan is submitted cannot be earlier than client's activation date.";
            throw new InvalidLoanStateTransitionException("submittal", "cannot.be.before.client.activation.date", errorMessage, submittedOn);
        }

        validateActivityNotBeforeClientOrGroupTransferDate(LoanEvent.LOAN_CREATED, submittedOn);

        if (this.group != null && this.group.isActivatedAfter(submittedOn)) {
            final String errorMessage = "The date on which a loan is submitted cannot be earlier than groups's activation date.";
            throw new InvalidLoanStateTransitionException("submittal", "cannot.be.before.group.activation.date", errorMessage, submittedOn);
        }

        if (submittedOn.isAfter(getExpectedDisbursedOnLocalDate())) {
            final String errorMessage = "The date on which a loan is submitted cannot be after its expected disbursement date: "
                    + getExpectedDisbursedOnLocalDate().toString();
            throw new InvalidLoanStateTransitionException("submittal", "cannot.be.after.expected.disbursement.date", errorMessage,
                    submittedOn, getExpectedDisbursedOnLocalDate());
        }

        // charges are optional
        for (final LoanCharge loanCharge : setOfLoanCharges()) {
            final BigDecimal amount = calculateAmountPercentageAppliedTo(loanCharge);
            BigDecimal chargeAmt = BigDecimal.ZERO;
            BigDecimal totalChargeAmt = BigDecimal.ZERO;
            if (loanCharge.getChargeCalculation().isPercentageBased()) {
                chargeAmt = loanCharge.getPercentage();
                if (loanCharge.isInstalmentFee()) {
                    totalChargeAmt = calculatePerInstallmentChargeAmount(loanCharge);
                }
            } else {
                chargeAmt = loanCharge.amount();
                if (loanCharge.isInstalmentFee()) {
                    chargeAmt = chargeAmt.divide(BigDecimal.valueOf(repaymentScheduleDetail().getNumberOfRepayments()));
                }
            }
            loanCharge.update(chargeAmt, loanCharge.getDueLocalDate(), amount, repaymentScheduleDetail().getNumberOfRepayments(),
                    totalChargeAmt);
            validateChargeHasValidSpecifiedDateIfApplicable(loanCharge, getDisbursementDate(), getLastRepaymentPeriodDueDate());
        }

        // validate if disbursement date is a holiday or a non-working day
        validateDisbursementDateIsOnNonWorkingDay(workingDays, allowTransactionsOnNonWorkingDay);
        validateDisbursementDateIsOnHoliday(allowTransactionsOnHoliday, holidays);
    }

    private LocalDate determineExpectedMaturityDate() {
        final int numberOfInstallments = this.repaymentScheduleInstallments.size();
        return this.repaymentScheduleInstallments.get(numberOfInstallments - 1).getDueDate();
    }

    public Map<String, Object> loanApplicationRejection(final AppUser currentUser, final JsonCommand command,
            final LoanLifecycleStateMachine loanLifecycleStateMachine) {

        final Map<String, Object> actualChanges = new LinkedHashMap<String, Object>();

        final LoanStatus statusEnum = loanLifecycleStateMachine.transition(LoanEvent.LOAN_REJECTED, LoanStatus.fromInt(this.loanStatus));
        if (!statusEnum.hasStateOf(LoanStatus.fromInt(this.loanStatus))) {
            this.loanStatus = statusEnum.getValue();
            actualChanges.put("status", LoanEnumerations.status(this.loanStatus));

            final LocalDate rejectedOn = command.localDateValueOfParameterNamed("rejectedOnDate");

            final Locale locale = new Locale(command.locale());
            final DateTimeFormatter fmt = DateTimeFormat.forPattern(command.dateFormat()).withLocale(locale);

            this.rejectedOnDate = rejectedOn.toDate();
            this.rejectedBy = currentUser;
            this.closedOnDate = rejectedOn.toDate();
            this.closedBy = currentUser;

            actualChanges.put("locale", command.locale());
            actualChanges.put("dateFormat", command.dateFormat());
            actualChanges.put("rejectedOnDate", rejectedOn.toString(fmt));
            actualChanges.put("closedOnDate", rejectedOn.toString(fmt));

            if (rejectedOn.isBefore(getSubmittedOnDate())) {
                final String errorMessage = "The date on which a loan is rejected cannot be before its submittal date: "
                        + getSubmittedOnDate().toString();
                throw new InvalidLoanStateTransitionException("reject", "cannot.be.before.submittal.date", errorMessage, rejectedOn,
                        getSubmittedOnDate());
            }

            validateActivityNotBeforeClientOrGroupTransferDate(LoanEvent.LOAN_REJECTED, rejectedOn);

            if (rejectedOn.isAfter(DateUtils.getLocalDateOfTenant())) {
                final String errorMessage = "The date on which a loan is rejected cannot be in the future.";
                throw new InvalidLoanStateTransitionException("reject", "cannot.be.a.future.date", errorMessage, rejectedOn);
            }
        } else {
            final String errorMessage = "Only the loan applications with status 'Submitted and pending approval' are allowed to be rejected.";
            throw new InvalidLoanStateTransitionException("reject", "cannot.reject", errorMessage);
        }

        return actualChanges;
    }

    public Map<String, Object> loanApplicationWithdrawnByApplicant(final AppUser currentUser, final JsonCommand command,
            final LoanLifecycleStateMachine loanLifecycleStateMachine) {

        final Map<String, Object> actualChanges = new LinkedHashMap<String, Object>();

        final LoanStatus statusEnum = loanLifecycleStateMachine.transition(LoanEvent.LOAN_WITHDRAWN, LoanStatus.fromInt(this.loanStatus));
        if (!statusEnum.hasStateOf(LoanStatus.fromInt(this.loanStatus))) {
            this.loanStatus = statusEnum.getValue();
            actualChanges.put("status", LoanEnumerations.status(this.loanStatus));

            LocalDate withdrawnOn = command.localDateValueOfParameterNamed("withdrawnOnDate");
            if (withdrawnOn == null) {
                withdrawnOn = command.localDateValueOfParameterNamed("eventDate");
            }

            final Locale locale = new Locale(command.locale());
            final DateTimeFormatter fmt = DateTimeFormat.forPattern(command.dateFormat()).withLocale(locale);

            this.withdrawnOnDate = withdrawnOn.toDate();
            this.withdrawnBy = currentUser;
            this.closedOnDate = withdrawnOn.toDate();
            this.closedBy = currentUser;

            actualChanges.put("locale", command.locale());
            actualChanges.put("dateFormat", command.dateFormat());
            actualChanges.put("withdrawnOnDate", withdrawnOn.toString(fmt));
            actualChanges.put("closedOnDate", withdrawnOn.toString(fmt));

            if (withdrawnOn.isBefore(getSubmittedOnDate())) {
                final String errorMessage = "The date on which a loan is withdrawn cannot be before its submittal date: "
                        + getSubmittedOnDate().toString();
                throw new InvalidLoanStateTransitionException("withdraw", "cannot.be.before.submittal.date", errorMessage, command,
                        getSubmittedOnDate());
            }

            validateActivityNotBeforeClientOrGroupTransferDate(LoanEvent.LOAN_WITHDRAWN, withdrawnOn);

            if (withdrawnOn.isAfter(DateUtils.getLocalDateOfTenant())) {
                final String errorMessage = "The date on which a loan is withdrawn cannot be in the future.";
                throw new InvalidLoanStateTransitionException("withdraw", "cannot.be.a.future.date", errorMessage, command);
            }
        } else {
            final String errorMessage = "Only the loan applications with status 'Submitted and pending approval' are allowed to be withdrawn by applicant.";
            throw new InvalidLoanStateTransitionException("withdraw", "cannot.withdraw", errorMessage);
        }

        return actualChanges;
    }

    public Map<String, Object> loanApplicationApproval(final AppUser currentUser, final JsonCommand command,
            final LoanLifecycleStateMachine loanLifecycleStateMachine) {

        final Map<String, Object> actualChanges = new LinkedHashMap<String, Object>();

        final LoanStatus statusEnum = loanLifecycleStateMachine.transition(LoanEvent.LOAN_APPROVED, LoanStatus.fromInt(this.loanStatus));
        if (!statusEnum.hasStateOf(LoanStatus.fromInt(this.loanStatus))) {
            this.loanStatus = statusEnum.getValue();
            actualChanges.put("status", LoanEnumerations.status(this.loanStatus));

            // only do below if status has changed in the 'approval' case
            LocalDate approvedOn = command.localDateValueOfParameterNamed("approvedOnDate");
            String approvedOnDateChange = command.stringValueOfParameterNamed("approvedOnDate");
            if (approvedOn == null) {
                approvedOn = command.localDateValueOfParameterNamed("eventDate");
                approvedOnDateChange = command.stringValueOfParameterNamed("eventDate");
            }

            this.approvedOnDate = approvedOn.toDate();
            this.approvedBy = currentUser;
            actualChanges.put("locale", command.locale());
            actualChanges.put("dateFormat", command.dateFormat());
            actualChanges.put("approvedOnDate", approvedOnDateChange);

            final LocalDate submittalDate = new LocalDate(this.submittedOnDate);
            if (approvedOn.isBefore(submittalDate)) {
                final String errorMessage = "The date on which a loan is approved cannot be before its submittal date: "
                        + submittalDate.toString();
                throw new InvalidLoanStateTransitionException("approval", "cannot.be.before.submittal.date", errorMessage,
                        getApprovedOnDate(), submittalDate);
            }

            validateActivityNotBeforeClientOrGroupTransferDate(LoanEvent.LOAN_APPROVED, approvedOn);

            if (approvedOn.isAfter(DateUtils.getLocalDateOfTenant())) {
                final String errorMessage = "The date on which a loan is approved cannot be in the future.";
                throw new InvalidLoanStateTransitionException("approval", "cannot.be.a.future.date", errorMessage, getApprovedOnDate());
            }

            if (this.loanOfficer != null) {
                final LoanOfficerAssignmentHistory loanOfficerAssignmentHistory = LoanOfficerAssignmentHistory.createNew(this,
                        this.loanOfficer, approvedOn);
                this.loanOfficerHistory.add(loanOfficerAssignmentHistory);
            }
        }

        return actualChanges;
    }

    public Map<String, Object> undoApproval(final LoanLifecycleStateMachine loanLifecycleStateMachine) {

        final Map<String, Object> actualChanges = new LinkedHashMap<String, Object>();

        final LoanStatus currentStatus = LoanStatus.fromInt(this.loanStatus);
        final LoanStatus statusEnum = loanLifecycleStateMachine.transition(LoanEvent.LOAN_APPROVAL_UNDO, currentStatus);
        if (!statusEnum.hasStateOf(currentStatus)) {
            this.loanStatus = statusEnum.getValue();
            actualChanges.put("status", LoanEnumerations.status(this.loanStatus));

            this.approvedOnDate = null;
            this.approvedBy = null;
            actualChanges.put("approvedOnDate", "");

            this.loanOfficerHistory.clear();
        }

        return actualChanges;
    }

    public Collection<Long> findExistingTransactionIds() {

        final Collection<Long> ids = new ArrayList<Long>();

        for (final LoanTransaction transaction : this.loanTransactions) {
            ids.add(transaction.getId());
        }

        return ids;
    }

    public Collection<Long> findExistingReversedTransactionIds() {

        final Collection<Long> ids = new ArrayList<Long>();

        for (final LoanTransaction transaction : this.loanTransactions) {
            if (transaction.isReversed()) {
                ids.add(transaction.getId());
            }
        }

        return ids;
    }

    public Map<String, Object> disburse(final LoanScheduleGeneratorFactory loanScheduleFactory, final AppUser currentUser,
            final JsonCommand command, final ApplicationCurrency currency, final List<Long> existingTransactionIds,
            final List<Long> existingReversedTransactionIds, final Map<String, Object> actualChanges, final PaymentDetail paymentDetail,
            final LocalDate calculatedRepaymentsStartingFromDate, final boolean isHolidayEnabled, final List<Holiday> holidays,
            final WorkingDays workingDays, final boolean allowTransactionsOnHoliday, final boolean allowTransactionsOnNonWorkingDay) {

        updateLoanToPreDisbursalState();

        final LoanStatus statusEnum = this.loanLifecycleStateMachine.transition(LoanEvent.LOAN_DISBURSED,
                LoanStatus.fromInt(this.loanStatus));
        if (!statusEnum.hasStateOf(LoanStatus.fromInt(this.loanStatus))) {

            existingTransactionIds.addAll(findExistingTransactionIds());
            existingReversedTransactionIds.addAll(findExistingReversedTransactionIds());

            this.loanStatus = statusEnum.getValue();
            actualChanges.put("status", LoanEnumerations.status(this.loanStatus));

            final LocalDate actualDisbursementDate = command.localDateValueOfParameterNamed("actualDisbursementDate");
            final String txnExternalId = command.stringValueOfParameterNamedAllowingNull("externalId");

            this.actualDisbursementDate = actualDisbursementDate.toDate();
            this.disbursedBy = currentUser;
            updateLoanScheduleDependentDerivedFields();

            actualChanges.put("locale", command.locale());
            actualChanges.put("dateFormat", command.dateFormat());
            actualChanges.put("actualDisbursementDate", command.stringValueOfParameterNamed("actualDisbursementDate"));

            // validate if disbursement date is a holiday or a non-working day
            validateDisbursementDateIsOnNonWorkingDay(workingDays, allowTransactionsOnNonWorkingDay);
            validateDisbursementDateIsOnHoliday(allowTransactionsOnHoliday, holidays);

            handleDisbursementTransaction(paymentDetail, actualDisbursementDate, txnExternalId);

            if (isRepaymentScheduleRegenerationRequiredForDisbursement(actualDisbursementDate)) {
                regenerateRepaymentSchedule(loanScheduleFactory, currency, calculatedRepaymentsStartingFromDate, isHolidayEnabled,
                        holidays, workingDays);
                updateLoanRepaymentPeriodsDerivedFields(actualDisbursementDate);
            } else {
                updateLoanRepaymentPeriodsDerivedFields(actualDisbursementDate);
                updateLoanSummaryDerivedFields();
            }

            final Money interestApplied = Money.of(getCurrency(), this.summary.getTotalInterestCharged());
            final LoanTransaction interestAppliedTransaction = LoanTransaction.applyInterest(getOffice(), this, interestApplied,
                    actualDisbursementDate);
            this.loanTransactions.add(interestAppliedTransaction);
        }

        return actualChanges;
    }

    private void updateLoanRepaymentPeriodsDerivedFields(final LocalDate actualDisbursementDate) {

        for (final LoanRepaymentScheduleInstallment repaymentPeriod : this.repaymentScheduleInstallments) {
            repaymentPeriod.updateDerivedFields(loanCurrency(), actualDisbursementDate);
        }
    }

    /*
     * Ability to regenerate the repayment schedule based on the loans current
     * details/state.
     */
    private void regenerateRepaymentSchedule(final LoanScheduleGeneratorFactory loanScheduleFactory,
            final ApplicationCurrency applicationCurrency, final LocalDate calculatedRepaymentsStartingFromDate,
            final boolean isHolidayEnabled, final List<Holiday> holidays, final WorkingDays workingDays) {

        final InterestMethod interestMethod = this.loanRepaymentScheduleDetail.getInterestMethod();
        final LoanScheduleGenerator loanScheduleGenerator = loanScheduleFactory.create(interestMethod);

        final RoundingMode roundingMode = RoundingMode.HALF_EVEN;
        final MathContext mc = new MathContext(8, roundingMode);

        final Integer loanTermFrequency = this.termFrequency;
        final PeriodFrequencyType loanTermPeriodFrequencyType = PeriodFrequencyType.fromInt(this.termPeriodFrequencyType);
        final LoanApplicationTerms loanApplicationTerms = LoanApplicationTerms.assembleFrom(applicationCurrency, loanTermFrequency,
                loanTermPeriodFrequencyType, getDisbursementDate(), getExpectedFirstRepaymentOnDate(),
                calculatedRepaymentsStartingFromDate, getInArrearsTolerance(), this.loanRepaymentScheduleDetail);

        final LoanScheduleModel loanSchedule = loanScheduleGenerator.generate(mc, applicationCurrency, loanApplicationTerms, this.charges,
                isHolidayEnabled, holidays, workingDays);

        updateLoanSchedule(loanSchedule);
    }

    private LoanTransaction handleDisbursementTransaction(final PaymentDetail paymentDetail, final LocalDate disbursedOn,
            final String txnExternalId) {
        // track disbursement transaction
        final LoanTransaction disbursementTransaction = LoanTransaction.disbursement(getOffice(),
                this.loanRepaymentScheduleDetail.getPrincipal(), paymentDetail, disbursedOn, txnExternalId);
        disbursementTransaction.updateLoan(this);
        this.loanTransactions.add(disbursementTransaction);

        // add repayment transaction to track incoming money from client to mfi
        // for (charges due at time of disbursement)

        /***
         * TODO Vishwas: do we need to be able to pass in payment type details
         * for repayments at disbursements too?
         ***/
        final Money totalFeeChargesDueAtDisbursement = this.summary.getTotalFeeChargesDueAtDisbursement(loanCurrency());
        /**
         * all Charges repaid at disbursal is marked as repaid and
         * "APPLY Charge" transactions are created for all other fees ( which
         * are created during disbursal but not repaid)
         **/
        Money disbursentMoney = Money.zero(getCurrency());
        final LoanTransaction chargesPayment = LoanTransaction.repaymentAtDisbursement(getOffice(), disbursentMoney, null, disbursedOn,
                null);
        for (final LoanCharge charge : setOfLoanCharges()) {
            if (charge.isDueAtDisbursement()) {
                if (totalFeeChargesDueAtDisbursement.isGreaterThanZero() && !charge.getChargePaymentMode().isPaymentModeAccountTransfer()) {
                    charge.markAsFullyPaid();
                    // Add "Loan Charge Paid By" details to this transaction
                    final LoanChargePaidBy loanChargePaidBy = new LoanChargePaidBy(chargesPayment, charge, charge.amount());
                    chargesPayment.getLoanChargesPaid().add(loanChargePaidBy);
                    disbursentMoney = disbursentMoney.plus(charge.amount());
                }
            } else {
                handleChargeAppliedTransaction(charge, disbursedOn);
            }
        }
        if (disbursentMoney.isGreaterThanZero()) {
            final Money zero = Money.zero(getCurrency());
            chargesPayment.updateComponentsAndTotal(zero, zero, disbursentMoney, zero);
            chargesPayment.updateLoan(this);
            this.loanTransactions.add(chargesPayment);
        }

        if (getApprovedOnDate() != null && disbursedOn.isBefore(getApprovedOnDate())) {
            final String errorMessage = "The date on which a loan is disbursed cannot be before its approval date: "
                    + getApprovedOnDate().toString();
            throw new InvalidLoanStateTransitionException("disbursal", "cannot.be.before.approval.date", errorMessage, disbursedOn,
                    getApprovedOnDate());
        }

        validateActivityNotBeforeClientOrGroupTransferDate(LoanEvent.LOAN_DISBURSED, disbursedOn);

        if (disbursedOn.isAfter(new LocalDate())) {
            final String errorMessage = "The date on which a loan with identifier : " + this.accountNumber
                    + " is disbursed cannot be in the future.";
            throw new InvalidLoanStateTransitionException("disbursal", "cannot.be.a.future.date", errorMessage, disbursedOn);
        }

        return disbursementTransaction;
    }

    public LoanTransaction handlePayDisbursementTransaction(final Long chargeId, final LoanTransaction chargesPayment,
            final List<Long> existingTransactionIds, final List<Long> existingReversedTransactionIds) {
        existingTransactionIds.addAll(findExistingTransactionIds());
        existingReversedTransactionIds.addAll(findExistingReversedTransactionIds());
        LoanCharge charge = null;
        for (final LoanCharge loanCharge : this.charges) {
            if (chargeId.equals(loanCharge.getId())) {
                charge = loanCharge;
            }
        }
        @SuppressWarnings("null")
        final LoanChargePaidBy loanChargePaidBy = new LoanChargePaidBy(chargesPayment, charge, charge.amount());
        chargesPayment.getLoanChargesPaid().add(loanChargePaidBy);
        final Money zero = Money.zero(getCurrency());
        chargesPayment.updateComponents(zero, zero, charge.getAmount(getCurrency()), zero);
        chargesPayment.updateLoan(this);
        this.loanTransactions.add(chargesPayment);
        charge.markAsFullyPaid();
        return chargesPayment;
    }

    public Map<String, Object> undoDisbursal(final List<Long> existingTransactionIds, final List<Long> existingReversedTransactionIds) {

        final Map<String, Object> actualChanges = new LinkedHashMap<String, Object>();

        final LoanStatus currentStatus = LoanStatus.fromInt(this.loanStatus);
        final LoanStatus statusEnum = this.loanLifecycleStateMachine.transition(LoanEvent.LOAN_DISBURSAL_UNDO, currentStatus);
        validateActivityNotBeforeClientOrGroupTransferDate(LoanEvent.LOAN_DISBURSAL_UNDO, getDisbursementDate());
        if (!statusEnum.hasStateOf(currentStatus)) {
            this.loanStatus = statusEnum.getValue();
            actualChanges.put("status", LoanEnumerations.status(this.loanStatus));

            this.actualDisbursementDate = null;
            this.disbursedBy = null;
            actualChanges.put("actualDisbursementDate", "");

            existingTransactionIds.addAll(findExistingTransactionIds());
            existingReversedTransactionIds.addAll(findExistingReversedTransactionIds());

            reverseExistingTransactions();

            updateLoanToPreDisbursalState();
        }

        return actualChanges;
    }

    private final void reverseExistingTransactions() {

        for (final LoanTransaction transaction : this.loanTransactions) {
            transaction.reverse();
        }
    }

    private void updateLoanToPreDisbursalState() {
        this.actualDisbursementDate = null;

        for (final LoanCharge charge : setOfLoanCharges()) {
            charge.resetToOriginal(loanCurrency());
        }

        for (final LoanRepaymentScheduleInstallment currentInstallment : this.repaymentScheduleInstallments) {
            currentInstallment.resetDerivedComponents();
        }

        final LoanRepaymentScheduleProcessingWrapper wrapper = new LoanRepaymentScheduleProcessingWrapper();
        wrapper.reprocess(getCurrency(), getDisbursementDate(), this.repaymentScheduleInstallments, setOfLoanCharges());

        updateLoanSummaryDerivedFields();
    }

    public ChangedTransactionDetail waiveInterest(final LoanTransaction waiveInterestTransaction,
            final LoanLifecycleStateMachine loanLifecycleStateMachine, final List<Long> existingTransactionIds,
            final List<Long> existingReversedTransactionIds) {

        validateActivityNotBeforeClientOrGroupTransferDate(LoanEvent.LOAN_REPAYMENT_OR_WAIVER,
                waiveInterestTransaction.getTransactionDate());

        existingTransactionIds.addAll(findExistingTransactionIds());
        existingReversedTransactionIds.addAll(findExistingReversedTransactionIds());

        final ChangedTransactionDetail changedTransactionDetail = handleRepaymentOrWaiverTransaction(waiveInterestTransaction,
                loanLifecycleStateMachine, null);

        return changedTransactionDetail;
    }

    public ChangedTransactionDetail makeRepayment(final LoanTransaction repaymentTransaction,
            final LoanLifecycleStateMachine loanLifecycleStateMachine, final List<Long> existingTransactionIds,
            final List<Long> existingReversedTransactionIds, final boolean allowTransactionsOnHoliday, final List<Holiday> holidays,
            final WorkingDays workingDays, final boolean allowTransactionsOnNonWorkingDay) {

        validateActivityNotBeforeClientOrGroupTransferDate(LoanEvent.LOAN_REPAYMENT_OR_WAIVER, repaymentTransaction.getTransactionDate());

        validateRepaymentDateIsOnHoliday(repaymentTransaction.getTransactionDate(), allowTransactionsOnHoliday, holidays);
        validateRepaymentDateIsOnNonWorkingDay(repaymentTransaction.getTransactionDate(), workingDays, allowTransactionsOnNonWorkingDay);

        existingTransactionIds.addAll(findExistingTransactionIds());
        existingReversedTransactionIds.addAll(findExistingReversedTransactionIds());

        final ChangedTransactionDetail changedTransactionDetail = handleRepaymentOrWaiverTransaction(repaymentTransaction,
                loanLifecycleStateMachine, null);

        return changedTransactionDetail;
    }

    public void makeChargePayment(final Long chargeId, final LoanLifecycleStateMachine loanLifecycleStateMachine,
            final List<Long> existingTransactionIds, final List<Long> existingReversedTransactionIds,
            final boolean allowTransactionsOnHoliday, final List<Holiday> holidays, final WorkingDays workingDays,
            final boolean allowTransactionsOnNonWorkingDay, final LoanTransaction paymentTransaction, Integer installmentNumber) {

        validateActivityNotBeforeClientOrGroupTransferDate(LoanEvent.LOAN_CHARGE_PAYMENT, paymentTransaction.getTransactionDate());
        validateRepaymentDateIsOnHoliday(paymentTransaction.getTransactionDate(), allowTransactionsOnHoliday, holidays);
        validateRepaymentDateIsOnNonWorkingDay(paymentTransaction.getTransactionDate(), workingDays, allowTransactionsOnNonWorkingDay);

        if (paymentTransaction.getTransactionDate().isAfter(new LocalDate())) {
            final String errorMessage = "The date on which a loan charge paid cannot be in the future.";
            throw new InvalidLoanStateTransitionException("charge.payment", "cannot.be.a.future.date", errorMessage,
                    paymentTransaction.getTransactionDate());
        }
        existingTransactionIds.addAll(findExistingTransactionIds());
        existingReversedTransactionIds.addAll(findExistingReversedTransactionIds());
        LoanCharge charge = null;
        for (final LoanCharge loanCharge : this.charges) {
            if (chargeId.equals(loanCharge.getId())) {
                charge = loanCharge;
            }
        }
        handleChargePaidTransaction(charge, paymentTransaction, loanLifecycleStateMachine, installmentNumber);
    }

    public void makeRefund(final LoanTransaction loanTransaction, final LoanLifecycleStateMachine loanLifecycleStateMachine,
            final List<Long> existingTransactionIds, final List<Long> existingReversedTransactionIds,
            final boolean allowTransactionsOnHoliday, final List<Holiday> holidays, final WorkingDays workingDays,
            final boolean allowTransactionsOnNonWorkingDay) {

        validateRepaymentDateIsOnHoliday(loanTransaction.getTransactionDate(), allowTransactionsOnHoliday, holidays);
        validateRepaymentDateIsOnNonWorkingDay(loanTransaction.getTransactionDate(), workingDays, allowTransactionsOnNonWorkingDay);

        existingTransactionIds.addAll(findExistingTransactionIds());
        existingReversedTransactionIds.addAll(findExistingReversedTransactionIds());

        if (status().isOverpaid()) {
            if (this.totalOverpaid.compareTo(loanTransaction.getAmount(getCurrency()).getAmount()) == -1) {
                final String errorMessage = "The refund amount must be less than or equal to overpaid amount ";
                throw new InvalidLoanStateTransitionException("transaction", "is.exceeding.overpaid.amount", errorMessage,
                        this.totalOverpaid, loanTransaction.getAmount(getCurrency()).getAmount());
            } else if (!isAfterLatRepayment(loanTransaction, this.loanTransactions)) {
                final String errorMessage = "Transfer funds is allowed only after last repayment date";
                throw new InvalidLoanStateTransitionException("transaction", "is.not.after.repayment.date", errorMessage);
            }
        } else {
            final String errorMessage = "Transfer funds is allowed only for loan accounts with overpaid status ";
            throw new InvalidLoanStateTransitionException("transaction", "is.not.a.overpaid.loan", errorMessage);
        }
        loanTransaction.updateLoan(this);

        if (loanTransaction.isNotZero(loanCurrency())) {
            this.loanTransactions.add(loanTransaction);
        }
        updateLoanSummaryDerivedFields();
        doPostLoanTransactionChecks(loanTransaction.getTransactionDate(), loanLifecycleStateMachine);
    }

    private ChangedTransactionDetail handleRepaymentOrWaiverTransaction(final LoanTransaction loanTransaction,
            final LoanLifecycleStateMachine loanLifecycleStateMachine, final LoanTransaction adjustedTransaction) {

        ChangedTransactionDetail changedTransactionDetail = null;

        final LoanStatus statusEnum = loanLifecycleStateMachine.transition(LoanEvent.LOAN_REPAYMENT_OR_WAIVER,
                LoanStatus.fromInt(this.loanStatus));
        this.loanStatus = statusEnum.getValue();

        loanTransaction.updateLoan(this);

        final boolean isTransactionChronologicallyLatest = isChronologicallyLatestRepaymentOrWaiver(loanTransaction, this.loanTransactions);

        if (loanTransaction.isNotZero(loanCurrency())) {
            this.loanTransactions.add(loanTransaction);
        }

        if (loanTransaction.isNotRepayment() && loanTransaction.isNotWaiver()) {
            final String errorMessage = "A transaction of type repayment or waiver was expected but not received.";
            throw new InvalidLoanTransactionTypeException("transaction", "is.not.a.repayment.or.waiver.transaction", errorMessage);
        }

        final LocalDate loanTransactionDate = loanTransaction.getTransactionDate();
        if (loanTransactionDate.isBefore(getDisbursementDate())) {
            final String errorMessage = "The transaction date cannot be before the loan disbursement date: "
                    + getApprovedOnDate().toString();
            throw new InvalidLoanStateTransitionException("transaction", "cannot.be.before.disbursement.date", errorMessage,
                    loanTransactionDate, getDisbursementDate());
        }

        if (loanTransactionDate.isAfter(DateUtils.getLocalDateOfTenant())) {
            final String errorMessage = "The transaction date cannot be in the future.";
            throw new InvalidLoanStateTransitionException("transaction", "cannot.be.a.future.date", errorMessage, loanTransactionDate);
        }

        if (loanTransaction.isInterestWaiver()) {
            Money totalInterestOutstandingOnLoan = getTotalInterestOutstandingOnLoan();
            if (adjustedTransaction != null) {
                totalInterestOutstandingOnLoan = totalInterestOutstandingOnLoan.plus(adjustedTransaction.getAmount(loanCurrency()));
            }
            if (loanTransaction.getAmount(loanCurrency()).isGreaterThan(totalInterestOutstandingOnLoan)) {
                final String errorMessage = "The amount of interest to waive cannot be greater than total interest outstanding on loan.";
                throw new InvalidLoanStateTransitionException("waive.interest", "amount.exceeds.total.outstanding.interest", errorMessage,
                        loanTransaction.getAmount(loanCurrency()), totalInterestOutstandingOnLoan.getAmount());
            }
        }

        final LoanRepaymentScheduleTransactionProcessor loanRepaymentScheduleTransactionProcessor = this.transactionProcessorFactory
                .determineProcessor(this.transactionProcessingStrategy);
        if (isTransactionChronologicallyLatest && adjustedTransaction == null) {
            loanRepaymentScheduleTransactionProcessor.handleTransaction(loanTransaction, getCurrency(), this.repaymentScheduleInstallments,
                    setOfLoanCharges());
        } else {
            final List<LoanTransaction> allNonContraTransactionsPostDisbursement = retreiveListOfTransactionsPostDisbursement();
            changedTransactionDetail = loanRepaymentScheduleTransactionProcessor.handleTransaction(getDisbursementDate(),
                    allNonContraTransactionsPostDisbursement, getCurrency(), this.repaymentScheduleInstallments, setOfLoanCharges());
            for (final Map.Entry<Long, LoanTransaction> mapEntry : changedTransactionDetail.getNewTransactionMappings().entrySet()) {
                mapEntry.getValue().updateLoan(this);
            }
            /***
             * Commented since throwing exception if external id present for one
             * of the transactions. for this need to save the reversed
             * transactions first and then new transactions.
             */
            // this.loanTransactions.addAll(changedTransactionDetail.getNewTransactionMappings().values());
        }

        updateLoanSummaryDerivedFields();

        doPostLoanTransactionChecks(loanTransaction.getTransactionDate(), loanLifecycleStateMachine);

        return changedTransactionDetail;
    }

    private List<LoanTransaction> retreiveListOfTransactionsPostDisbursement() {
        final List<LoanTransaction> repaymentsOrWaivers = new ArrayList<LoanTransaction>();
        for (final LoanTransaction transaction : this.loanTransactions) {
            if (!transaction.isDisbursement() && transaction.isNotReversed()) {
                repaymentsOrWaivers.add(transaction);
            }
        }
        final LoanTransactionComparator transactionComparator = new LoanTransactionComparator();
        Collections.sort(repaymentsOrWaivers, transactionComparator);
        return repaymentsOrWaivers;
    }

    private void doPostLoanTransactionChecks(final LocalDate transactionDate, final LoanLifecycleStateMachine loanLifecycleStateMachine) {

        if (isOverPaid()) {
            // FIXME - kw - update account balance to negative amount.
            handleLoanOverpayment(loanLifecycleStateMachine);
        } else if (this.summary.isRepaidInFull(loanCurrency())) {
            handleLoanRepaymentInFull(transactionDate, loanLifecycleStateMachine);
        }
    }

    private void handleLoanRepaymentInFull(final LocalDate transactionDate, final LoanLifecycleStateMachine loanLifecycleStateMachine) {

        boolean isAllChargesPaid = true;
        for (final LoanCharge loanCharge : this.charges) {
            if (!(loanCharge.isPaid() || loanCharge.isWaived())) {
                isAllChargesPaid = false;
                break;
            }
        }
        if (isAllChargesPaid) {
            final LoanStatus statusEnum = loanLifecycleStateMachine.transition(LoanEvent.REPAID_IN_FULL,
                    LoanStatus.fromInt(this.loanStatus));
            this.loanStatus = statusEnum.getValue();

            this.closedOnDate = transactionDate.toDate();
            this.actualMaturityDate = transactionDate.toDate();
        } else if (LoanStatus.fromInt(this.loanStatus).isOverpaid()) {
            final LoanStatus statusEnum = loanLifecycleStateMachine.transition(LoanEvent.LOAN_REPAYMENT_OR_WAIVER,
                    LoanStatus.fromInt(this.loanStatus));
            this.loanStatus = statusEnum.getValue();
        }
    }

    private void handleLoanOverpayment(final LoanLifecycleStateMachine loanLifecycleStateMachine) {

        final LoanStatus statusEnum = loanLifecycleStateMachine.transition(LoanEvent.LOAN_OVERPAYMENT, LoanStatus.fromInt(this.loanStatus));
        this.loanStatus = statusEnum.getValue();

        this.closedOnDate = null;
        this.actualMaturityDate = null;
    }

    private boolean isChronologicallyLatestRepaymentOrWaiver(final LoanTransaction loanTransaction,
            final List<LoanTransaction> loanTransactions) {

        boolean isChronologicallyLatestRepaymentOrWaiver = true;

        final LocalDate currentTransactionDate = loanTransaction.getTransactionDate();
        for (final LoanTransaction previousTransaction : loanTransactions) {
            if (!previousTransaction.isDisbursement() && previousTransaction.isNotReversed()) {
                if (currentTransactionDate.isBefore(previousTransaction.getTransactionDate())
                        || currentTransactionDate.isEqual(previousTransaction.getTransactionDate())) {
                    isChronologicallyLatestRepaymentOrWaiver = false;
                    break;
                }
            }
        }

        return isChronologicallyLatestRepaymentOrWaiver;
    }

    private boolean isAfterLatRepayment(final LoanTransaction loanTransaction, final List<LoanTransaction> loanTransactions) {

        boolean isAfterLatRepayment = true;

        final LocalDate currentTransactionDate = loanTransaction.getTransactionDate();
        for (final LoanTransaction previousTransaction : loanTransactions) {
            if (previousTransaction.isRepayment() && previousTransaction.isNotReversed()) {
                if (currentTransactionDate.isBefore(previousTransaction.getTransactionDate())) {
                    isAfterLatRepayment = false;
                    break;
                }
            }
        }
        return isAfterLatRepayment;
    }

    private boolean isChronologicallyLatestTransaction(final LoanTransaction loanTransaction, final List<LoanTransaction> loanTransactions) {

        boolean isChronologicallyLatestRepaymentOrWaiver = true;

        final LocalDate currentTransactionDate = loanTransaction.getTransactionDate();
        for (final LoanTransaction previousTransaction : loanTransactions) {
            if (previousTransaction.isNotReversed()) {
                if (currentTransactionDate.isBefore(previousTransaction.getTransactionDate())
                        || currentTransactionDate.isEqual(previousTransaction.getTransactionDate())) {
                    isChronologicallyLatestRepaymentOrWaiver = false;
                    break;
                }
            }
        }

        return isChronologicallyLatestRepaymentOrWaiver;
    }

    public LocalDate possibleNextRepaymentDate() {
        LocalDate earliestUnpaidInstallmentDate = new LocalDate();
        for (final LoanRepaymentScheduleInstallment installment : this.repaymentScheduleInstallments) {
            if (installment.isNotFullyPaidOff()) {
                earliestUnpaidInstallmentDate = installment.getDueDate();
                break;
            }
        }

        LocalDate lastTransactionDate = null;
        for (final LoanTransaction transaction : this.loanTransactions) {
            if (transaction.isRepayment() && transaction.isNonZero()) {
                lastTransactionDate = transaction.getTransactionDate();
            }
        }

        LocalDate possibleNextRepaymentDate = earliestUnpaidInstallmentDate;
        if (lastTransactionDate != null && lastTransactionDate.isAfter(earliestUnpaidInstallmentDate)) {
            possibleNextRepaymentDate = lastTransactionDate;
        }

        return possibleNextRepaymentDate;
    }

    public Money possibleNextRepaymentAmount() {
        final MonetaryCurrency currency = this.loanRepaymentScheduleDetail.getPrincipal().getCurrency();
        Money possibleNextRepaymentAmount = Money.zero(currency);

        for (final LoanRepaymentScheduleInstallment installment : this.repaymentScheduleInstallments) {
            if (installment.isNotFullyPaidOff()) {
                possibleNextRepaymentAmount = installment.getTotalOutstanding(currency);
                break;
            }
        }

        return possibleNextRepaymentAmount;
    }

    public LoanTransaction deriveDefaultInterestWaiverTransaction() {

        final Money totalInterestOutstanding = getTotalInterestOutstandingOnLoan();
        Money possibleInterestToWaive = totalInterestOutstanding.copy();
        LocalDate transactionDate = new LocalDate();

        if (totalInterestOutstanding.isGreaterThanZero()) {
            // find earliest known instance of overdue interest and default to
            // that
            for (final LoanRepaymentScheduleInstallment scheduledRepayment : this.repaymentScheduleInstallments) {

                final Money outstandingForPeriod = scheduledRepayment.getInterestOutstanding(loanCurrency());
                if (scheduledRepayment.isOverdueOn(new LocalDate()) && scheduledRepayment.isNotFullyPaidOff()
                        && outstandingForPeriod.isGreaterThanZero()) {
                    transactionDate = scheduledRepayment.getDueDate();
                    possibleInterestToWaive = outstandingForPeriod;
                    break;
                }
            }
        }

        return LoanTransaction.waiver(getOffice(), this, possibleInterestToWaive, transactionDate);
    }

    public ChangedTransactionDetail adjustExistingTransaction(final LoanTransaction newTransactionDetail,
            final LoanLifecycleStateMachine loanLifecycleStateMachine, final LoanTransaction transactionForAdjustment,
            final List<Long> existingTransactionIds, final List<Long> existingReversedTransactionIds,
            final boolean allowTransactionsOnHoliday, final List<Holiday> holidays, final WorkingDays workingDays,
            final boolean allowTransactionsOnNonWorkingDay) {

        validateRepaymentDateIsOnHoliday(newTransactionDetail.getTransactionDate(), allowTransactionsOnHoliday, holidays);
        validateRepaymentDateIsOnNonWorkingDay(newTransactionDetail.getTransactionDate(), workingDays, allowTransactionsOnNonWorkingDay);

        ChangedTransactionDetail changedTransactionDetail = null;

        existingTransactionIds.addAll(findExistingTransactionIds());
        existingReversedTransactionIds.addAll(findExistingReversedTransactionIds());

        validateActivityNotBeforeClientOrGroupTransferDate(LoanEvent.LOAN_REPAYMENT_OR_WAIVER,
                transactionForAdjustment.getTransactionDate());

        if (transactionForAdjustment.isNotRepayment() && transactionForAdjustment.isNotWaiver()) {
            final String errorMessage = "Only transactions of type repayment or waiver can be adjusted.";
            throw new InvalidLoanTransactionTypeException("transaction", "adjustment.is.only.allowed.to.repayment.or.waiver.transaction",
                    errorMessage);
        }

        transactionForAdjustment.reverse();

        if (isClosedWrittenOff()) {
            // find write off transaction and reverse it
            final LoanTransaction writeOffTransaction = findWriteOffTransaction();
            writeOffTransaction.reverse();
        }

        if (isClosedObligationsMet() || isClosedWrittenOff() || isClosedWithOutsandingAmountMarkedForReschedule()) {
            this.loanStatus = LoanStatus.ACTIVE.getValue();
        }

        if (newTransactionDetail.isRepayment() || newTransactionDetail.isInterestWaiver()) {
            changedTransactionDetail = handleRepaymentOrWaiverTransaction(newTransactionDetail, loanLifecycleStateMachine,
                    transactionForAdjustment);
        }

        return changedTransactionDetail;
    }

    private LoanTransaction findWriteOffTransaction() {

        LoanTransaction writeOff = null;
        for (final LoanTransaction transaction : this.loanTransactions) {
            if (!transaction.isReversed() && transaction.isWriteOff()) {
                writeOff = transaction;
            }
        }

        return writeOff;
    }

    private boolean isOverPaid() {
        return calculateTotalOverpayment().isGreaterThanZero();
    }

    private Money calculateTotalOverpayment() {

        Money totalPaidInRepayments = getTotalPaidInRepayments();

        final MonetaryCurrency currency = loanCurrency();
        Money cumulativeTotalPaidOnInstallments = Money.zero(currency);
        Money cumulativeTotalWaivedOnInstallments = Money.zero(currency);

        for (final LoanRepaymentScheduleInstallment scheduledRepayment : this.repaymentScheduleInstallments) {

            cumulativeTotalPaidOnInstallments = cumulativeTotalPaidOnInstallments
                    .plus(scheduledRepayment.getPrincipalCompleted(currency).plus(scheduledRepayment.getInterestPaid(currency)))
                    .plus(scheduledRepayment.getFeeChargesPaid(currency)).plus(scheduledRepayment.getPenaltyChargesPaid(currency));

            cumulativeTotalWaivedOnInstallments = cumulativeTotalWaivedOnInstallments.plus(scheduledRepayment.getInterestWaived(currency));
        }

        for (final LoanTransaction loanTransaction : this.loanTransactions) {
            if (loanTransaction.isRefund() && !loanTransaction.isReversed()) {
                totalPaidInRepayments = totalPaidInRepayments.minus(loanTransaction.getAmount(currency));
            }
        }

        // if total paid in transactions doesnt match repayment schedule then
        // theres an overpayment.
        return totalPaidInRepayments.minus(cumulativeTotalPaidOnInstallments);
    }

    private MonetaryCurrency loanCurrency() {
        return this.loanRepaymentScheduleDetail.getCurrency();
    }

    public LoanTransaction closeAsWrittenOff(final JsonCommand command, final LoanLifecycleStateMachine loanLifecycleStateMachine,
            final Map<String, Object> changes, final List<Long> existingTransactionIds, final List<Long> existingReversedTransactionIds,
            final AppUser currentUser) {

        final LoanStatus statusEnum = loanLifecycleStateMachine.transition(LoanEvent.WRITE_OFF_OUTSTANDING,
                LoanStatus.fromInt(this.loanStatus));

        LoanTransaction loanTransaction = null;
        if (!statusEnum.hasStateOf(LoanStatus.fromInt(this.loanStatus))) {
            this.loanStatus = statusEnum.getValue();
            changes.put("status", LoanEnumerations.status(this.loanStatus));

            existingTransactionIds.addAll(findExistingTransactionIds());
            existingReversedTransactionIds.addAll(findExistingReversedTransactionIds());

            final LocalDate writtenOffOnLocalDate = command.localDateValueOfParameterNamed("transactionDate");
            final String txnExternalId = command.stringValueOfParameterNamedAllowingNull("externalId");

            this.closedOnDate = writtenOffOnLocalDate.toDate();
            this.writtenOffOnDate = writtenOffOnLocalDate.toDate();
            this.closedBy = currentUser;
            changes.put("closedOnDate", command.stringValueOfParameterNamed("transactionDate"));
            changes.put("writtenOffOnDate", command.stringValueOfParameterNamed("transactionDate"));

            if (writtenOffOnLocalDate.isBefore(getDisbursementDate())) {
                final String errorMessage = "The date on which a loan is written off cannot be before the loan disbursement date: "
                        + getDisbursementDate().toString();
                throw new InvalidLoanStateTransitionException("writeoff", "cannot.be.before.submittal.date", errorMessage,
                        writtenOffOnLocalDate, getDisbursementDate());
            }

            validateActivityNotBeforeClientOrGroupTransferDate(LoanEvent.WRITE_OFF_OUTSTANDING, writtenOffOnLocalDate);

            if (writtenOffOnLocalDate.isAfter(DateUtils.getLocalDateOfTenant())) {
                final String errorMessage = "The date on which a loan is written off cannot be in the future.";
                throw new InvalidLoanStateTransitionException("writeoff", "cannot.be.a.future.date", errorMessage, writtenOffOnLocalDate);
            }

            loanTransaction = LoanTransaction.writeoff(this, getOffice(), writtenOffOnLocalDate, txnExternalId);
            final boolean isLastTransaction = isChronologicallyLatestTransaction(loanTransaction, this.loanTransactions);
            if (!isLastTransaction) {
                final String errorMessage = "The date of the writeoff transaction must occur on or before previous transactions.";
                throw new InvalidLoanStateTransitionException("writeoff", "must.occur.on.or.after.other.transaction.dates", errorMessage,
                        writtenOffOnLocalDate);
            }

            this.loanTransactions.add(loanTransaction);

            final LoanRepaymentScheduleTransactionProcessor loanRepaymentScheduleTransactionProcessor = this.transactionProcessorFactory
                    .determineProcessor(this.transactionProcessingStrategy);
            loanRepaymentScheduleTransactionProcessor.handleWriteOff(loanTransaction, loanCurrency(), this.repaymentScheduleInstallments);

            updateLoanSummaryDerivedFields();
        }

        return loanTransaction;
    }

    public LoanTransaction close(final JsonCommand command, final LoanLifecycleStateMachine loanLifecycleStateMachine,
            final Map<String, Object> changes, final List<Long> existingTransactionIds, final List<Long> existingReversedTransactionIds) {

        existingTransactionIds.addAll(findExistingTransactionIds());
        existingReversedTransactionIds.addAll(findExistingReversedTransactionIds());

        final LocalDate closureDate = command.localDateValueOfParameterNamed("transactionDate");
        final String txnExternalId = command.stringValueOfParameterNamedAllowingNull("externalId");

        this.closedOnDate = closureDate.toDate();
        changes.put("closedOnDate", command.stringValueOfParameterNamed("transactionDate"));

        validateActivityNotBeforeClientOrGroupTransferDate(LoanEvent.REPAID_IN_FULL, closureDate);
        if (closureDate.isBefore(getDisbursementDate())) {
            final String errorMessage = "The date on which a loan is closed cannot be before the loan disbursement date: "
                    + getDisbursementDate().toString();
            throw new InvalidLoanStateTransitionException("close", "cannot.be.before.submittal.date", errorMessage, closureDate,
                    getDisbursementDate());
        }

        if (closureDate.isAfter(DateUtils.getLocalDateOfTenant())) {
            final String errorMessage = "The date on which a loan is closed cannot be in the future.";
            throw new InvalidLoanStateTransitionException("close", "cannot.be.a.future.date", errorMessage, closureDate);
        }

        LoanTransaction loanTransaction = null;
        if (isOpen()) {
            final Money totalOutstanding = this.summary.getTotalOutstanding(loanCurrency());
            if (totalOutstanding.isGreaterThanZero() && getInArrearsTolerance().isGreaterThanOrEqualTo(totalOutstanding)) {

                final LoanStatus statusEnum = loanLifecycleStateMachine.transition(LoanEvent.REPAID_IN_FULL,
                        LoanStatus.fromInt(this.loanStatus));
                if (!statusEnum.hasStateOf(LoanStatus.fromInt(this.loanStatus))) {
                    this.loanStatus = statusEnum.getValue();
                    changes.put("status", LoanEnumerations.status(this.loanStatus));
                }
                this.closedOnDate = closureDate.toDate();

                loanTransaction = LoanTransaction.writeoff(this, getOffice(), closureDate, txnExternalId);
                final boolean isLastTransaction = isChronologicallyLatestTransaction(loanTransaction, this.loanTransactions);
                if (!isLastTransaction) {
                    final String errorMessage = "The closing date of the loan must be on or after latest transaction date.";
                    throw new InvalidLoanStateTransitionException("close.loan", "must.occur.on.or.after.latest.transaction.date",
                            errorMessage, closureDate);
                }

                this.loanTransactions.add(loanTransaction);

                final LoanRepaymentScheduleTransactionProcessor loanRepaymentScheduleTransactionProcessor = this.transactionProcessorFactory
                        .determineProcessor(this.transactionProcessingStrategy);
                loanRepaymentScheduleTransactionProcessor.handleWriteOff(loanTransaction, loanCurrency(),
                        this.repaymentScheduleInstallments);

                updateLoanSummaryDerivedFields();
            } else if (totalOutstanding.isGreaterThanZero()) {
                final String errorMessage = "A loan with money outstanding cannot be closed";
                throw new InvalidLoanStateTransitionException("close", "loan.has.money.outstanding", errorMessage,
                        totalOutstanding.toString());
            }
        }

        if (isOverPaid()) {
            final Money totalLoanOverpayment = calculateTotalOverpayment();
            if (totalLoanOverpayment.isGreaterThanZero() && getInArrearsTolerance().isGreaterThanOrEqualTo(totalLoanOverpayment)) {
                // TODO - KW - technically should set somewhere that this loan
                // has
                // 'overpaid' amount
                final LoanStatus statusEnum = loanLifecycleStateMachine.transition(LoanEvent.REPAID_IN_FULL,
                        LoanStatus.fromInt(this.loanStatus));
                if (!statusEnum.hasStateOf(LoanStatus.fromInt(this.loanStatus))) {
                    this.loanStatus = statusEnum.getValue();
                    changes.put("status", LoanEnumerations.status(this.loanStatus));
                }
                this.closedOnDate = closureDate.toDate();
            } else if (totalLoanOverpayment.isGreaterThanZero()) {
                final String errorMessage = "The loan is marked as 'Overpaid' and cannot be moved to 'Closed (obligations met).";
                throw new InvalidLoanStateTransitionException("close", "loan.is.overpaid", errorMessage, totalLoanOverpayment.toString());
            }
        }

        return loanTransaction;
    }

    /**
     * Behaviour added to comply with capability of previous mifos product to
     * support easier transition to mifosx platform.
     */
    public void closeAsMarkedForReschedule(final JsonCommand command, final LoanLifecycleStateMachine loanLifecycleStateMachine,
            final Map<String, Object> changes) {

        final LocalDate rescheduledOn = command.localDateValueOfParameterNamed("transactionDate");

        final LoanStatus statusEnum = loanLifecycleStateMachine.transition(LoanEvent.LOAN_RESCHEDULE, LoanStatus.fromInt(this.loanStatus));
        if (!statusEnum.hasStateOf(LoanStatus.fromInt(this.loanStatus))) {
            this.loanStatus = statusEnum.getValue();
            changes.put("status", LoanEnumerations.status(this.loanStatus));
        }

        this.closedOnDate = rescheduledOn.toDate();
        this.rescheduledOnDate = rescheduledOn.toDate();
        changes.put("closedOnDate", command.stringValueOfParameterNamed("transactionDate"));
        changes.put("rescheduledOnDate", command.stringValueOfParameterNamed("transactionDate"));

        final LocalDate rescheduledOnLocalDate = new LocalDate(this.rescheduledOnDate);
        if (rescheduledOnLocalDate.isBefore(getDisbursementDate())) {
            final String errorMessage = "The date on which a loan is rescheduled cannot be before the loan disbursement date: "
                    + getDisbursementDate().toString();
            throw new InvalidLoanStateTransitionException("close.reschedule", "cannot.be.before.submittal.date", errorMessage,
                    rescheduledOnLocalDate, getDisbursementDate());
        }

        if (rescheduledOnLocalDate.isAfter(new LocalDate())) {
            final String errorMessage = "The date on which a loan is rescheduled cannot be in the future.";
            throw new InvalidLoanStateTransitionException("close.reschedule", "cannot.be.a.future.date", errorMessage,
                    rescheduledOnLocalDate);
        }
    }

    public boolean isNotSubmittedAndPendingApproval() {
        return !isSubmittedAndPendingApproval();
    }

    public LoanStatus status() {
        return LoanStatus.fromInt(this.loanStatus);
    }

    public boolean isSubmittedAndPendingApproval() {
        return status().isSubmittedAndPendingApproval();
    }

    private boolean isNotDisbursed() {
        return !isDisbursed();
    }

    public boolean isDisbursed() {
        return hasDisbursementTransaction();
    }

    public boolean isClosed() {
        return status().isClosed() || isCancelled();
    }

    private boolean isClosedObligationsMet() {
        return status().isClosedObligationsMet();
    }

    private boolean isClosedWrittenOff() {
        return status().isClosedWrittenOff();
    }

    private boolean isClosedWithOutsandingAmountMarkedForReschedule() {
        return status().isClosedWithOutsandingAmountMarkedForReschedule();
    }

    private boolean isCancelled() {
        return isRejected() || isWithdrawn();
    }

    private boolean isWithdrawn() {
        return status().isWithdrawnByClient();
    }

    private boolean isRejected() {
        return status().isRejected();
    }

    private boolean isOpen() {
        return status().isActive();
    }

    private boolean hasDisbursementTransaction() {
        boolean hasRepaymentTransaction = false;
        for (final LoanTransaction loanTransaction : this.loanTransactions) {
            if (loanTransaction.isDisbursement() && loanTransaction.isNotReversed()) {
                hasRepaymentTransaction = true;
                break;
            }
        }
        return hasRepaymentTransaction;
    }

    public boolean isSubmittedOnDateAfter(final LocalDate compareDate) {
        return this.submittedOnDate == null ? false : new LocalDate(this.submittedOnDate).isAfter(compareDate);
    }

    public LocalDate getSubmittedOnDate() {
        return (LocalDate) ObjectUtils.defaultIfNull(new LocalDate(this.submittedOnDate), null);
    }

    public LocalDate getApprovedOnDate() {
        LocalDate date = null;
        if (this.approvedOnDate != null) {
            date = new LocalDate(this.approvedOnDate);
        }
        return date;
    }

    public LocalDate getExpectedDisbursedOnLocalDate() {
        LocalDate expectedDisbursementDate = null;
        if (this.expectedDisbursementDate != null) {
            expectedDisbursementDate = new LocalDate(this.expectedDisbursementDate);
        }
        return expectedDisbursementDate;
    }

    public LocalDate getDisbursementDate() {
        LocalDate disbursementDate = getExpectedDisbursedOnLocalDate();
        if (this.actualDisbursementDate != null) {
            disbursementDate = new LocalDate(this.actualDisbursementDate);
        }
        return disbursementDate;
    }

    public LocalDate getExpectedFirstRepaymentOnDate() {
        LocalDate firstRepaymentDate = null;
        if (this.expectedFirstRepaymentOnDate != null) {
            firstRepaymentDate = new LocalDate(this.expectedFirstRepaymentOnDate);
        }
        return firstRepaymentDate;
    }

    private void addRepaymentScheduleInstallment(final LoanRepaymentScheduleInstallment installment) {
        installment.updateLoan(this);
        this.repaymentScheduleInstallments.add(installment);
    }

    private boolean isActualDisbursedOnDateEarlierOrLaterThanExpected(final LocalDate actualDisbursedOnDate) {
        return !new LocalDate(this.expectedDisbursementDate).isEqual(actualDisbursedOnDate);
    }

    private boolean isRepaymentScheduleRegenerationRequiredForDisbursement(final LocalDate actualDisbursementDate) {
        return isActualDisbursedOnDateEarlierOrLaterThanExpected(actualDisbursementDate);
    }

    private Money getTotalPaidInRepayments() {
        Money cumulativePaid = Money.zero(loanCurrency());

        for (final LoanTransaction repayment : this.loanTransactions) {
            if (repayment.isRepayment() && !repayment.isReversed()) {
                cumulativePaid = cumulativePaid.plus(repayment.getAmount(loanCurrency()));
            }
        }

        return cumulativePaid;
    }

    private Money getTotalInterestOutstandingOnLoan() {
        Money cumulativeInterest = Money.zero(loanCurrency());

        for (final LoanRepaymentScheduleInstallment scheduledRepayment : this.repaymentScheduleInstallments) {
            cumulativeInterest = cumulativeInterest.plus(scheduledRepayment.getInterestOutstanding(loanCurrency()));
        }

        return cumulativeInterest;
    }

    @SuppressWarnings("unused")
    private Money getTotalInterestOverdueOnLoan() {
        Money cumulativeInterestOverdue = Money.zero(this.loanRepaymentScheduleDetail.getPrincipal().getCurrency());

        for (final LoanRepaymentScheduleInstallment scheduledRepayment : this.repaymentScheduleInstallments) {

            final Money interestOutstandingForPeriod = scheduledRepayment.getInterestOutstanding(loanCurrency());
            if (scheduledRepayment.isOverdueOn(new LocalDate())) {
                cumulativeInterestOverdue = cumulativeInterestOverdue.plus(interestOutstandingForPeriod);
            }
        }

        return cumulativeInterestOverdue;
    }

    private Money getInArrearsTolerance() {
        return this.loanRepaymentScheduleDetail.getInArrearsTolerance();
    }

    public boolean hasIdentifyOf(final Long loanId) {
        return loanId.equals(getId());
    }

    public boolean hasLoanOfficer(final Staff fromLoanOfficer) {

        boolean matchesCurrentLoanOfficer = false;
        if (this.loanOfficer != null) {
            matchesCurrentLoanOfficer = this.loanOfficer.identifiedBy(fromLoanOfficer);
        } else {
            matchesCurrentLoanOfficer = fromLoanOfficer == null;
        }

        return matchesCurrentLoanOfficer;
    }

    private LocalDate getInterestChargedFromDate() {
        LocalDate interestChargedFrom = null;
        if (this.interestChargedFromDate != null) {
            interestChargedFrom = new LocalDate(this.interestChargedFromDate);
        }
        return interestChargedFrom;
    }

    public Money getPrincpal() {
        return this.loanRepaymentScheduleDetail.getPrincipal();
    }

    public boolean hasCurrencyCodeOf(final String matchingCurrencyCode) {
        return getCurrencyCode().equalsIgnoreCase(matchingCurrencyCode);
    }

    public String getCurrencyCode() {
        return this.loanRepaymentScheduleDetail.getPrincipal().getCurrencyCode();
    }

    public MonetaryCurrency getCurrency() {
        return this.loanRepaymentScheduleDetail.getCurrency();
    }

    public void reassignLoanOfficer(final Staff newLoanOfficer, final LocalDate assignmentDate) {

        final LoanOfficerAssignmentHistory latestHistoryRecord = findLatestIncompleteHistoryRecord();
        final LoanOfficerAssignmentHistory lastAssignmentRecord = findLastAssignmentHistoryRecord(newLoanOfficer);

        // assignment date should not be less than loan submitted date
        if (isSubmittedOnDateAfter(assignmentDate)) {

            final String errorMessage = "The Loan Officer assignment date (" + assignmentDate.toString()
                    + ") cannot be before loan submitted date (" + getSubmittedOnDate().toString() + ").";

            throw new LoanOfficerAssignmentDateException("cannot.be.before.loan.submittal.date", errorMessage, assignmentDate,
                    getSubmittedOnDate());

        } else if (lastAssignmentRecord != null && lastAssignmentRecord.isEndDateAfter(assignmentDate)) {

            final String errorMessage = "The Loan Officer assignment date (" + assignmentDate
                    + ") cannot be before previous Loan Officer unassigned date (" + lastAssignmentRecord.getEndDate() + ").";

            throw new LoanOfficerAssignmentDateException("cannot.be.before.previous.unassignement.date", errorMessage, assignmentDate,
                    lastAssignmentRecord.getEndDate());

        } else if (DateUtils.getLocalDateOfTenant().isBefore(assignmentDate)) {

            final String errorMessage = "The Loan Officer assignment date (" + assignmentDate + ") cannot be in the future.";

            throw new LoanOfficerAssignmentDateException("cannot.be.a.future.date", errorMessage, assignmentDate);

        } else if (latestHistoryRecord != null && this.loanOfficer.identifiedBy(newLoanOfficer)) {
            latestHistoryRecord.updateStartDate(assignmentDate);
        } else if (latestHistoryRecord != null && latestHistoryRecord.matchesStartDateOf(assignmentDate)) {
            latestHistoryRecord.updateLoanOfficer(newLoanOfficer);
            this.loanOfficer = newLoanOfficer;
        } else if (latestHistoryRecord != null && latestHistoryRecord.hasStartDateBefore(assignmentDate)) {
            final String errorMessage = "Loan with identifier " + getId() + " was already assigned before date " + assignmentDate;
            throw new LoanOfficerAssignmentDateException("is.before.last.assignment.date", errorMessage, getId(), assignmentDate);
        } else {
            if (latestHistoryRecord != null) {
                // loan officer correctly changed from previous loan officer to
                // new loan officer
                latestHistoryRecord.updateEndDate(assignmentDate);
            }

            this.loanOfficer = newLoanOfficer;
            if (isNotSubmittedAndPendingApproval()) {
                final LoanOfficerAssignmentHistory loanOfficerAssignmentHistory = LoanOfficerAssignmentHistory.createNew(this,
                        this.loanOfficer, assignmentDate);
                this.loanOfficerHistory.add(loanOfficerAssignmentHistory);
            }
        }
    }

    public void removeLoanOfficer(final LocalDate unassignDate) {

        final LoanOfficerAssignmentHistory latestHistoryRecord = findLatestIncompleteHistoryRecord();

        if (latestHistoryRecord != null) {
            validateUnassignDate(latestHistoryRecord, unassignDate);
            latestHistoryRecord.updateEndDate(unassignDate);
        }

        this.loanOfficer = null;
    }

    private void validateUnassignDate(final LoanOfficerAssignmentHistory latestHistoryRecord, final LocalDate unassignDate) {

        final LocalDate today = DateUtils.getLocalDateOfTenant();

        if (latestHistoryRecord.getStartDate().isAfter(unassignDate)) {

            final String errorMessage = "The Loan officer Unassign date(" + unassignDate + ") cannot be before its assignment date ("
                    + latestHistoryRecord.getStartDate() + ").";

            throw new LoanOfficerUnassignmentDateException("cannot.be.before.assignment.date", errorMessage, getId(), getLoanOfficer()
                    .getId(), latestHistoryRecord.getStartDate(), unassignDate);

        } else if (unassignDate.isAfter(today)) {

            final String errorMessage = "The Loan Officer Unassign date (" + unassignDate + ") cannot be in the future.";

            throw new LoanOfficerUnassignmentDateException("cannot.be.a.future.date", errorMessage, unassignDate);
        }
    }

    private LoanOfficerAssignmentHistory findLatestIncompleteHistoryRecord() {

        LoanOfficerAssignmentHistory latestRecordWithNoEndDate = null;
        for (final LoanOfficerAssignmentHistory historyRecord : this.loanOfficerHistory) {
            if (historyRecord.isCurrentRecord()) {
                latestRecordWithNoEndDate = historyRecord;
                break;
            }
        }
        return latestRecordWithNoEndDate;
    }

    private LoanOfficerAssignmentHistory findLastAssignmentHistoryRecord(final Staff newLoanOfficer) {

        LoanOfficerAssignmentHistory lastAssignmentRecordLatestEndDate = null;
        for (final LoanOfficerAssignmentHistory historyRecord : this.loanOfficerHistory) {

            if (historyRecord.isCurrentRecord() && !historyRecord.isSameLoanOfficer(newLoanOfficer)) {
                lastAssignmentRecordLatestEndDate = historyRecord;
                break;
            }

            if (lastAssignmentRecordLatestEndDate == null) {
                lastAssignmentRecordLatestEndDate = historyRecord;
            } else if (historyRecord.isEndDateAfter(lastAssignmentRecordLatestEndDate.getEndDate())
                    && !historyRecord.isSameLoanOfficer(newLoanOfficer)) {
                lastAssignmentRecordLatestEndDate = historyRecord;
            }
        }
        return lastAssignmentRecordLatestEndDate;
    }

    public Long getClientId() {
        Long clientId = null;
        if (this.client != null) {
            clientId = this.client.getId();
        }
        return clientId;
    }

    public Long getGroupId() {
        Long groupId = null;
        if (this.group != null) {
            groupId = this.group.getId();
        }
        return groupId;
    }

    public Long getOfficeId() {
        Long officeId = null;
        if (this.client != null) {
            officeId = this.client.officeId();
        } else {
            officeId = this.group.officeId();
        }
        return officeId;
    }

    public Office getOffice() {
        Office office = null;
        if (this.client != null) {
            office = this.client.getOffice();
        } else {
            office = this.group.getOffice();
        }
        return office;
    }

    private Boolean isCashBasedAccountingEnabledOnLoanProduct() {
        return this.loanProduct.isCashBasedAccountingEnabled();
    }

    private Boolean isAccrualBasedAccountingEnabledOnLoanProduct() {
        return this.loanProduct.isAccrualBasedAccountingEnabled();
    }

    private Long productId() {
        return this.loanProduct.getId();
    }

    public Staff getLoanOfficer() {
        return this.loanOfficer;
    }

    public LoanSummary getSummary() {
        return this.summary;
    }

    public Set<LoanCollateral> getCollateral() {
        return this.collateral;
    }

    public Map<String, Object> deriveAccountingBridgeData(final CurrencyData currencyData, final List<Long> existingTransactionIds,
            final List<Long> existingReversedTransactionIds) {

        final Map<String, Object> accountingBridgeData = new LinkedHashMap<String, Object>();
        accountingBridgeData.put("loanId", getId());
        accountingBridgeData.put("loanProductId", productId());
        accountingBridgeData.put("officeId", getOfficeId());
        accountingBridgeData.put("currency", currencyData);
        accountingBridgeData.put("calculatedInterest", this.summary.getTotalInterestCharged());
        accountingBridgeData.put("cashBasedAccountingEnabled", isCashBasedAccountingEnabledOnLoanProduct());
        accountingBridgeData.put("accrualBasedAccountingEnabled", isAccrualBasedAccountingEnabledOnLoanProduct());

        final List<Map<String, Object>> newLoanTransactions = new ArrayList<Map<String, Object>>();
        for (final LoanTransaction transaction : this.loanTransactions) {
            if (transaction.isReversed() && !existingReversedTransactionIds.contains(transaction.getId())) {
                newLoanTransactions.add(transaction.toMapData(currencyData));
            } else if (!existingTransactionIds.contains(transaction.getId())) {
                newLoanTransactions.add(transaction.toMapData(currencyData));
            }
        }

        accountingBridgeData.put("newLoanTransactions", newLoanTransactions);
        return accountingBridgeData;
    }

    public void setHelpers(final LoanLifecycleStateMachine loanLifecycleStateMachine, final LoanSummaryWrapper loanSummaryWrapper,
            final LoanRepaymentScheduleTransactionProcessorFactory transactionProcessorFactory) {
        this.loanLifecycleStateMachine = loanLifecycleStateMachine;
        this.loanSummaryWrapper = loanSummaryWrapper;
        this.transactionProcessorFactory = transactionProcessorFactory;
    }

    public boolean isSyncDisbursementWithMeeting() {
        return this.syncDisbursementWithMeeting == null ? false : this.syncDisbursementWithMeeting;
    }

    public Date getClosedOnDate() {
        return this.closedOnDate;
    }

    public void updateLoanRepaymentScheduleDates(final LocalDate meetingStartDate, final String recuringRule,
            final boolean isHolidayEnabled, final List<Holiday> holidays, final WorkingDays workingDays) {
        // first repayment's from date is same as disbursement date.
        LocalDate tmpFromDate = getDisbursementDate();
        final PeriodFrequencyType repaymentPeriodFrequencyType = this.loanRepaymentScheduleDetail.getRepaymentPeriodFrequencyType();
        final Integer loanRepaymentInterval = this.loanRepaymentScheduleDetail.getRepayEvery();
        final String frequency = CalendarUtils.getMeetingFrequencyFromPeriodFrequencyType(repaymentPeriodFrequencyType);

        LocalDate newRepaymentDate = null;
        for (final LoanRepaymentScheduleInstallment loanRepaymentScheduleInstallment : this.repaymentScheduleInstallments) {
            final LocalDate oldDueDate = loanRepaymentScheduleInstallment.getDueDate();
            // FIXME: AA this won't update repayment dates before current date.
            if (oldDueDate.isAfter(meetingStartDate) && oldDueDate.isAfter(DateUtils.getLocalDateOfTenant())) {
                newRepaymentDate = CalendarUtils.getNewRepaymentMeetingDate(recuringRule, meetingStartDate, oldDueDate,
                        loanRepaymentInterval, frequency, workingDays);

                final LocalDate maxDateLimitForNewRepayment = getMaxDateLimitForNewRepayment(repaymentPeriodFrequencyType,
                        loanRepaymentInterval, tmpFromDate);

                if (newRepaymentDate.isAfter(maxDateLimitForNewRepayment)) {
                    newRepaymentDate = CalendarUtils.getNextRepaymentMeetingDate(recuringRule, meetingStartDate, tmpFromDate,
                            loanRepaymentInterval, frequency, workingDays);
                }

                if (isHolidayEnabled) {
                    newRepaymentDate = HolidayUtil.getRepaymentRescheduleDateToIfHoliday(newRepaymentDate, holidays);
                }

                loanRepaymentScheduleInstallment.updateDueDate(newRepaymentDate);
                // reset from date to get actual daysInPeriod
                loanRepaymentScheduleInstallment.updateFromDate(tmpFromDate);
                tmpFromDate = newRepaymentDate;// update with new repayment
                // date
            } else {
                tmpFromDate = oldDueDate;
            }
        }
    }

    private LocalDate getMaxDateLimitForNewRepayment(final PeriodFrequencyType periodFrequencyType, final Integer loanRepaymentInterval,
            final LocalDate startDate) {
        LocalDate dueRepaymentPeriodDate = startDate;
        final Integer repaidEvery = 2 * loanRepaymentInterval;
        switch (periodFrequencyType) {
            case DAYS:
                dueRepaymentPeriodDate = startDate.plusDays(repaidEvery);
            break;
            case WEEKS:
                dueRepaymentPeriodDate = startDate.plusWeeks(repaidEvery);
            break;
            case MONTHS:
                dueRepaymentPeriodDate = startDate.plusMonths(repaidEvery);
            break;
            case YEARS:
                dueRepaymentPeriodDate = startDate.plusYears(repaidEvery);
            break;
            case INVALID:
            break;
        }
        return dueRepaymentPeriodDate.minusDays(1);// get 2n-1 range date from
                                                   // startDate
    }

    public void applyHolidayToRepaymentScheduleDates(final Holiday holiday) {
        // first repayment's from date is same as disbursement date.
        LocalDate tmpFromDate = getDisbursementDate();
        // Loop through all loanRepayments
        for (final LoanRepaymentScheduleInstallment loanRepaymentScheduleInstallment : this.repaymentScheduleInstallments) {
            final LocalDate oldDueDate = loanRepaymentScheduleInstallment.getDueDate();

            // update from date if it's not same as previous installament's due
            // date.
            if (!loanRepaymentScheduleInstallment.getFromDate().isEqual(tmpFromDate)) {
                loanRepaymentScheduleInstallment.updateFromDate(tmpFromDate);
            }
            if (oldDueDate.isAfter(holiday.getToDateLocalDate())) {
                break;
            }

            if (oldDueDate.equals(holiday.getFromDateLocalDate()) || oldDueDate.equals(holiday.getToDateLocalDate())
                    || oldDueDate.isAfter(holiday.getFromDateLocalDate()) && oldDueDate.isBefore(holiday.getToDateLocalDate())) {
                // FIXME: AA do we need to apply non-working days.
                // Assuming holiday's repayment reschedule to date cannot be
                // created on a non-working day.
                final LocalDate newRepaymentDate = holiday.getRepaymentsRescheduledToLocalDate();
                loanRepaymentScheduleInstallment.updateDueDate(newRepaymentDate);
            }
            tmpFromDate = loanRepaymentScheduleInstallment.getDueDate();
        }
    }

    private void validateDisbursementDateIsOnNonWorkingDay(final WorkingDays workingDays, final boolean allowTransactionsOnNonWorkingDay) {
        if (!allowTransactionsOnNonWorkingDay) {
            if (!WorkingDaysUtil.isWorkingDay(workingDays, getDisbursementDate())) {
                final String errorMessage = "Expected disbursement date cannot be on a non working day";
                throw new LoanApplicationDateException("disbursement.date.on.non.working.day", errorMessage,
                        getExpectedDisbursedOnLocalDate());
            }
        }
    }

    private void validateDisbursementDateIsOnHoliday(final boolean allowTransactionsOnHoliday, final List<Holiday> holidays) {
        if (!allowTransactionsOnHoliday) {
            if (HolidayUtil.isHoliday(getDisbursementDate(), holidays)) {
                final String errorMessage = "Expected disbursement date cannot be on a holiday";
                throw new LoanApplicationDateException("disbursement.date.on.holiday", errorMessage, getExpectedDisbursedOnLocalDate());
            }
        }
    }

    private void validateRepaymentDateIsOnNonWorkingDay(final LocalDate repaymentDate, final WorkingDays workingDays,
            final boolean allowTransactionsOnNonWorkingDay) {
        if (!allowTransactionsOnNonWorkingDay) {
            if (!WorkingDaysUtil.isWorkingDay(workingDays, repaymentDate)) {
                final String errorMessage = "Repayment date cannot be on a non working day";
                throw new LoanApplicationDateException("repayment.date.on.non.working.day", errorMessage, repaymentDate);
            }
        }
    }

    private void validateRepaymentDateIsOnHoliday(final LocalDate repaymentDate, final boolean allowTransactionsOnHoliday,
            final List<Holiday> holidays) {
        if (!allowTransactionsOnHoliday) {
            if (HolidayUtil.isHoliday(repaymentDate, holidays)) {
                final String errorMessage = "Repayment date cannot be on a holiday";
                throw new LoanApplicationDateException("repayment.date.on.holiday", errorMessage, repaymentDate);
            }
        }
    }

    public Group group() {
        return this.group;
    }

    public void updateGroup(final Group newGroup) {
        this.group = newGroup;
    }

    public Integer getCurrentLoanCounter() {
        return this.loanCounter;
    }

    public Integer getLoanProductLoanCounter() {
        return this.loanProductCounter;
    }

    public void updateClientLoanCounter(final Integer newLoanCounter) {
        this.loanCounter = newLoanCounter;
    }

    public void updateLoanProductLoanCounter(final Integer newLoanProductLoanCounter) {
        this.loanProductCounter = newLoanProductLoanCounter;
    }

    public boolean isGroupLoan() {
        return AccountType.fromInt(this.loanType).isGroupAccount();
    }

    public void updateInterestRateFrequencyType() {
        this.loanRepaymentScheduleDetail.updatenterestPeriodFrequencyType(this.loanProduct.getInterestPeriodFrequencyType());
    }

    public Integer getTermFrequency() {
        return this.termFrequency;
    }

    public Integer getTermPeriodFrequencyType() {
        return this.termPeriodFrequencyType;
    }

    public List<LoanTransaction> getLoanTransactions() {
        return this.loanTransactions;
    }

    public void setLoanStatus(final Integer loanStatus) {
        this.loanStatus = loanStatus;
    }

    public void validateExpectedDisbursementForHolidayAndNonWorkingDay(final WorkingDays workingDays,
            final boolean allowTransactionsOnHoliday, final List<Holiday> holidays, final boolean allowTransactionsOnNonWorkingDay) {
        // validate if disbursement date is a holiday or a non-working day
        validateDisbursementDateIsOnNonWorkingDay(workingDays, allowTransactionsOnNonWorkingDay);
        validateDisbursementDateIsOnHoliday(allowTransactionsOnHoliday, holidays);

    }

    private void validateActivityNotBeforeClientOrGroupTransferDate(final LoanEvent event, final LocalDate activityDate) {
        if (this.client != null && this.client.getOfficeJoiningLocalDate() != null) {
            final LocalDate clientOfficeJoiningDate = this.client.getOfficeJoiningLocalDate();
            if (activityDate.isBefore(clientOfficeJoiningDate)) {
                String errorMessage = null;
                String action = null;
                String postfix = null;
                switch (event) {
                    case LOAN_CREATED:
                        errorMessage = "The date on which a loan is submitted cannot be earlier than client's transfer date to this office";
                        action = "submittal";
                        postfix = "cannot.be.before.client.transfer.date";
                    break;
                    case LOAN_APPROVED:
                        errorMessage = "The date on which a loan is approved cannot be earlier than client's transfer date to this office";
                        action = "approval";
                        postfix = "cannot.be.before.client.transfer.date";
                    break;
                    case LOAN_APPROVAL_UNDO:
                        errorMessage = "The date on which a loan is approved cannot be earlier than client's transfer date to this office";
                        action = "approval";
                        postfix = "cannot.be.undone.before.client.transfer.date";
                    break;
                    case LOAN_DISBURSED:
                        errorMessage = "The date on which a loan is disbursed cannot be earlier than client's transfer date to this office";
                        action = "disbursal";
                        postfix = "cannot.be.before.client.transfer.date";
                    break;
                    case LOAN_DISBURSAL_UNDO:
                        errorMessage = "Cannot undo a disbursal done in another branch";
                        action = "disbursal";
                        postfix = "cannot.be.undone.before.client.transfer.date";
                    break;
                    case LOAN_REPAYMENT_OR_WAIVER:
                        errorMessage = "The date on which a repayment or waiver is made cannot be earlier than client's transfer date to this office";
                        action = "repayment.or.waiver";
                        postfix = "cannot.be.made.before.client.transfer.date";
                    break;
                    case LOAN_REJECTED:
                        errorMessage = "The date on which a loan is rejected cannot be earlier than client's transfer date to this office";
                        action = "reject";
                        postfix = "cannot.be.before.client.transfer.date";
                    break;
                    case LOAN_WITHDRAWN:
                        errorMessage = "The date on which a loan is withdrawn cannot be earlier than client's transfer date to this office";
                        action = "withdraw";
                        postfix = "cannot.be.before.client.transfer.date";
                    break;
                    case WRITE_OFF_OUTSTANDING:
                        errorMessage = "The date on which a write off is made cannot be earlier than client's transfer date to this office";
                        action = "writeoff";
                        postfix = "cannot.be.undone.before.client.transfer.date";
                    break;
                    case REPAID_IN_FULL:
                        errorMessage = "The date on which the loan is repaid in full cannot be earlier than client's transfer date to this office";
                        action = "close";
                        postfix = "cannot.be.undone.before.client.transfer.date";
                    break;
                    case LOAN_CHARGE_PAYMENT:
                        errorMessage = "The date on which a charge payment is made cannot be earlier than client's transfer date to this office";
                        action = "charge.payment";
                        postfix = "cannot.be.made.before.client.transfer.date";
                    break;
                    default:
                    break;
                }
                throw new InvalidLoanStateTransitionException(action, postfix, errorMessage, clientOfficeJoiningDate);
            }
        }
    }

    public Set<LoanCharge> charges() {
        return this.charges;
    }
    
    public Set<LoanInstallmentCharge> generateInstallmentLoanCharges(final LoanCharge loanCharge){
        Set<LoanInstallmentCharge> loanChargePerInstallments = new HashSet<LoanInstallmentCharge>();
        if(loanCharge.isInstalmentFee()){
            for (final LoanRepaymentScheduleInstallment installment : this.repaymentScheduleInstallments) {
                BigDecimal amount = BigDecimal.ZERO;
                if(loanCharge.getChargeCalculation().isFlat()){
                   amount =   loanCharge.amount().divide(BigDecimal.valueOf(repaymentScheduleDetail().getNumberOfRepayments()));
                }else{
                    amount = calculateInstallmentChargeAmount(loanCharge.getChargeCalculation(), loanCharge.getPercentage(), installment).getAmount();
                }
                LoanInstallmentCharge loanInstallmentCharge = new LoanInstallmentCharge(amount, loanCharge, installment);
                loanChargePerInstallments.add(loanInstallmentCharge);
            }
        }
        return loanChargePerInstallments;
    }
    
}<|MERGE_RESOLUTION|>--- conflicted
+++ resolved
@@ -469,11 +469,7 @@
                 mapEntry.getValue().updateLoan(this);
             }
             // this.loanTransactions.addAll(changedTransactionDetail.getNewTransactionMappings().values());
-<<<<<<< HEAD
-        } 
-=======
-        }
->>>>>>> 7bd6ef0b
+        }
 
         updateLoanSummaryDerivedFields();
 
