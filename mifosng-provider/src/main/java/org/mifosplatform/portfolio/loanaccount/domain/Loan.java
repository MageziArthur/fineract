--- conflicted
+++ resolved
@@ -24,7 +24,6 @@
 import javax.persistence.Column;
 import javax.persistence.Embedded;
 import javax.persistence.Entity;
-import javax.persistence.FetchType;
 import javax.persistence.JoinColumn;
 import javax.persistence.ManyToOne;
 import javax.persistence.OneToMany;
@@ -2317,11 +2316,7 @@
                 getExpectedFirstRepaymentOnDate(), scheduleGeneratorDTO.getCalculatedRepaymentsStartingFromDate(), getInArrearsTolerance(),
                 this.loanRepaymentScheduleDetail, this.loanProduct.isMultiDisburseLoan(), this.fixedEmiAmount, disbursementData,
                 this.maxOutstandingLoanBalance, loanVariationTermsData, getInterestChargedFromDate(),
-<<<<<<< HEAD
-                this.loanProduct.getPrincipalThresholdForLastInstalment());
-=======
-                this.loanProduct.getInstalmentAmountInMultiplesOf());
->>>>>>> 0182be4c
+                this.loanProduct.getPrincipalThresholdForLastInstalment(), this.loanProduct.getInstalmentAmountInMultiplesOf());
 
         final LoanScheduleModel loanSchedule = loanScheduleGenerator.generate(mc, loanApplicationTerms, charges(),
                 scheduleGeneratorDTO.getHolidayDetailDTO());
@@ -4654,12 +4649,8 @@
                 calculatedRepaymentsStartingFromDate, getInArrearsTolerance(), this.loanRepaymentScheduleDetail,
                 this.loanProduct.isMultiDisburseLoan(), this.fixedEmiAmount, disbursementData, this.maxOutstandingLoanBalance,
                 loanVariationTermsData, getInterestChargedFromDate(), this.loanInterestRecalculationDetails,
-<<<<<<< HEAD
                 calendarInstanceForInterestRecalculation, recalculationFrequencyType,
-                this.loanProduct.getPrincipalThresholdForLastInstalment());
-=======
-                calendarInstanceForInterestRecalculation, recalculationFrequencyType, this.loanProduct.getInstalmentAmountInMultiplesOf());
->>>>>>> 0182be4c
+                this.loanProduct.getPrincipalThresholdForLastInstalment(), this.loanProduct.getInstalmentAmountInMultiplesOf());
         return loanApplicationTerms;
     }
 
@@ -4703,11 +4694,7 @@
                     loanTermPeriodFrequencyType, nthDayType, dayOfWeekType, getDisbursementDate(), getExpectedFirstRepaymentOnDate(), null,
                     getInArrearsTolerance(), this.loanRepaymentScheduleDetail, this.loanProduct.isMultiDisburseLoan(), this.fixedEmiAmount,
                     disbursementData, this.maxOutstandingLoanBalance, loanVariationTermsData, getInterestChargedFromDate(),
-<<<<<<< HEAD
-                    this.loanProduct.getPrincipalThresholdForLastInstalment());
-=======
-                    this.loanProduct.getInstalmentAmountInMultiplesOf());
->>>>>>> 0182be4c
+                    this.loanProduct.getPrincipalThresholdForLastInstalment(), this.loanProduct.getInstalmentAmountInMultiplesOf());
 
             installment = loanScheduleGenerator.calculatePrepaymentAmount(this.repaymentScheduleInstallments, getCurrency(),
                     LocalDate.now(), getInterestChargedFromDate(), loanApplicationTerms, mc, charges());
@@ -4905,20 +4892,11 @@
                 LoanEnumerations.loanvariationType(LoanTermVariationType.EMI_AMOUNT), expectedDisbursementDate, emiAmount);
         loanVariationTermsData.add(data);
 
-<<<<<<< HEAD
         return LoanApplicationTerms.assembleFrom(applicationCurrency, loanTermFrequency, loanTermPeriodFrequencyType, nthDayType,
                 dayOfWeekType, expectedDisbursementDate, repaymentsStartingFromDate, calculatedRepaymentsStartingFromDate,
                 inArrearsToleranceMoney, this.loanRepaymentScheduleDetail, loanProduct.isMultiDisburseLoan(), emiAmount, disbursementData,
                 maxOutstandingBalance, loanVariationTermsData, interestChargedFromDate,
-                this.loanProduct.getPrincipalThresholdForLastInstalment());
-=======
-        return LoanApplicationTerms
-                .assembleFrom(applicationCurrency, loanTermFrequency, loanTermPeriodFrequencyType, nthDayType, dayOfWeekType,
-                        expectedDisbursementDate, repaymentsStartingFromDate, calculatedRepaymentsStartingFromDate,
-                        inArrearsToleranceMoney, this.loanRepaymentScheduleDetail, loanProduct.isMultiDisburseLoan(), emiAmount,
-                        disbursementData, maxOutstandingBalance, loanVariationTermsData, interestChargedFromDate,
-                        this.loanProduct.getInstalmentAmountInMultiplesOf());
->>>>>>> 0182be4c
+                this.loanProduct.getPrincipalThresholdForLastInstalment(), this.loanProduct.getInstalmentAmountInMultiplesOf());
     }
 
     /**
