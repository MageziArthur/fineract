/**
 * This Source Code Form is subject to the terms of the Mozilla Public
 * License, v. 2.0. If a copy of the MPL was not distributed with this file,
 * You can obtain one at http://mozilla.org/MPL/2.0/.
 */
package org.mifosplatform.portfolio.group.domain;

import java.util.ArrayList;
import java.util.Arrays;
import java.util.Date;
import java.util.HashSet;
import java.util.Iterator;
import java.util.LinkedHashMap;
import java.util.LinkedList;
import java.util.List;
import java.util.Map;
import java.util.Set;

import javax.persistence.Column;
import javax.persistence.Entity;
import javax.persistence.FetchType;
import javax.persistence.JoinColumn;
import javax.persistence.JoinTable;
import javax.persistence.ManyToMany;
import javax.persistence.ManyToOne;
import javax.persistence.OneToMany;
import javax.persistence.Table;
import javax.persistence.Temporal;
import javax.persistence.TemporalType;

import org.apache.commons.lang.StringUtils;
import org.joda.time.LocalDate;
import org.joda.time.format.DateTimeFormatter;
import org.mifosplatform.infrastructure.core.api.JsonCommand;
import org.mifosplatform.infrastructure.core.data.ApiParameterError;
import org.mifosplatform.infrastructure.core.exception.PlatformApiDataValidationException;
import org.mifosplatform.infrastructure.core.service.DateUtils;
import org.mifosplatform.organisation.office.domain.Office;
import org.mifosplatform.organisation.staff.domain.Staff;
import org.mifosplatform.portfolio.client.domain.Client;
import org.mifosplatform.portfolio.group.api.GroupingTypesApiConstants;
import org.mifosplatform.portfolio.group.exception.ClientExistInGroupException;
import org.mifosplatform.portfolio.group.exception.ClientNotInGroupException;
import org.springframework.data.jpa.domain.AbstractPersistable;

import com.google.common.collect.Sets;

@Entity
@Table(name = "m_group")
public final class Group extends AbstractPersistable<Long> {

    @Column(name = "external_id", length = 100, unique = true)
    private String externalId;

    /**
     * A value from {@link GroupingTypeStatus}.
     */
    @Column(name = "status_enum", nullable = false)
    private Integer status;

    @Column(name = "activation_date", nullable = true)
    @Temporal(TemporalType.DATE)
    private Date activationDate;

    @ManyToOne
    @JoinColumn(name = "office_id", nullable = false)
    private Office office;

    @ManyToOne
    @JoinColumn(name = "staff_id", nullable = true)
    private Staff staff;

    @ManyToOne(fetch = FetchType.LAZY)
    @JoinColumn(name = "parent_id")
    private Group parent;

    /*
     * TODO - kw - it might be possible to just move this to be a java enum type
     * rather than 'levels' table.
     */
    @ManyToOne
    @JoinColumn(name = "level_id", nullable = false)
    private GroupLevel groupLevel;

    @Column(name = "display_name", length = 100, unique = true)
    private String name;

    @Column(name = "hierarchy", length = 100)
    private String hierarchy;

    @OneToMany(fetch = FetchType.EAGER)
    @JoinColumn(name = "parent_id")
    private final List<Group> groupMembers = new LinkedList<Group>();

    @ManyToMany
    @JoinTable(name = "m_group_client", joinColumns = @JoinColumn(name = "group_id"), inverseJoinColumns = @JoinColumn(name = "client_id"))
    private Set<Client> clientMembers;

    public Group() {
        this.name = null;
        this.externalId = null;
        this.clientMembers = new HashSet<Client>();
    }

    public static Group newGroup(final Office office, final Staff staff, final Group parent, final GroupLevel groupLevel,
            final String name, final String externalId, final boolean active, final LocalDate activationDate,
            final Set<Client> clientMembers, final Set<Group> groupMembers) {

        GroupingTypeStatus status = GroupingTypeStatus.PENDING;
        LocalDate groupActivationDate = null;
        if (active) {
            status = GroupingTypeStatus.ACTIVE;
            groupActivationDate = activationDate;//set activation date only if group is made active
        }

        return new Group(office, staff, parent, groupLevel, name, externalId, status, groupActivationDate, clientMembers, groupMembers);
    }

    public Group(final Office office, final Staff staff, final Group parent, final GroupLevel groupLevel, final String name,
            final String externalId, final GroupingTypeStatus status, final LocalDate activationDate, final Set<Client> clientMembers,
            final Set<Group> groupMembers) {
        this.office = office;
        this.staff = staff;
        this.groupLevel = groupLevel;
        this.parent = parent;

        if (parent != null) {
            this.parent.addChild(this);
        }

        this.status = status.getValue();
        if (activationDate != null) {
            this.activationDate = activationDate.toDate();
        }

        if (StringUtils.isNotBlank(name)) {
            this.name = name.trim();
        } else {
            this.name = null;
        }
        if (StringUtils.isNotBlank(externalId)) {
            this.externalId = externalId.trim();
        } else {
            this.externalId = null;
        }
        if (clientMembers != null) {
            this.clientMembers = clientMembers;
        }
        if (groupMembers != null) {
            this.groupMembers.addAll(groupMembers);
        }
    }

    public void activate(final DateTimeFormatter formatter, final LocalDate activationLocalDate) {
        if (isActive()) {
            final String defaultUserMessage = "Cannot activate group. Group is already active.";
            final ApiParameterError error = ApiParameterError.parameterError("error.msg.group.already.active", defaultUserMessage,
                    "activationDate", activationLocalDate.toString(formatter));

            final List<ApiParameterError> dataValidationErrors = new ArrayList<ApiParameterError>();
            dataValidationErrors.add(error);

            throw new PlatformApiDataValidationException(dataValidationErrors);
        }

        if (isDateInTheFuture(activationLocalDate)) {

            final String defaultUserMessage = "Activation date cannot be in the future.";
            final ApiParameterError error = ApiParameterError.parameterError("error.msg.group.activationDate.in.the.future",
                    defaultUserMessage, "activationDate", activationLocalDate);

            final List<ApiParameterError> dataValidationErrors = new ArrayList<ApiParameterError>();
            dataValidationErrors.add(error);

            throw new PlatformApiDataValidationException(dataValidationErrors);
        }

        this.activationDate = activationLocalDate.toDate();
        this.status = GroupingTypeStatus.ACTIVE.getValue();
    }

    public boolean isActivatedAfter(final LocalDate submittedOn) {
        return getActivationLocalDate().isAfter(submittedOn);
    }

    public boolean isNotActive() {
        return !isActive();
    }

    public boolean isActive() {
        return GroupingTypeStatus.fromInt(this.status).isActive();
    }

    private boolean isDateInTheFuture(final LocalDate localDate) {
        return localDate.isAfter(DateUtils.getLocalDateOfTenant());
    }

    public boolean isNotPending() {
        return !isPending();
    }

    public boolean isPending() {
        return GroupingTypeStatus.fromInt(this.status).isPending();
    }

    public Map<String, Object> update(final JsonCommand command) {
        final Map<String, Object> actualChanges = new LinkedHashMap<String, Object>(9);

        if (command.isChangeInIntegerParameterNamed(GroupingTypesApiConstants.statusParamName, this.status)) {
            final Integer newValue = command.integerValueOfParameterNamed(GroupingTypesApiConstants.statusParamName);
            actualChanges.put(GroupingTypesApiConstants.statusParamName, GroupingTypeEnumerations.status(newValue));
            this.status = GroupingTypeStatus.fromInt(newValue).getValue();
        }

        if (command.isChangeInStringParameterNamed(GroupingTypesApiConstants.externalIdParamName, this.externalId)) {
            final String newValue = command.stringValueOfParameterNamed(GroupingTypesApiConstants.externalIdParamName);
            actualChanges.put(GroupingTypesApiConstants.externalIdParamName, newValue);
            this.externalId = StringUtils.defaultIfEmpty(newValue, null);
        }

        if (command.isChangeInLongParameterNamed(GroupingTypesApiConstants.officeIdParamName, this.office.getId())) {
            final Long newValue = command.longValueOfParameterNamed(GroupingTypesApiConstants.officeIdParamName);
            actualChanges.put(GroupingTypesApiConstants.officeIdParamName, newValue);
        }

        if (command.isChangeInLongParameterNamed(GroupingTypesApiConstants.staffIdParamName, staffId())) {
            final Long newValue = command.longValueOfParameterNamed(GroupingTypesApiConstants.staffIdParamName);
            actualChanges.put(GroupingTypesApiConstants.staffIdParamName, newValue);
        }

        if (command.isChangeInStringParameterNamed(GroupingTypesApiConstants.nameParamName, this.name)) {
            final String newValue = command.stringValueOfParameterNamed(GroupingTypesApiConstants.nameParamName);
            actualChanges.put(GroupingTypesApiConstants.nameParamName, newValue);
            this.name = StringUtils.defaultIfEmpty(newValue, null);
        }

        final String dateFormatAsInput = command.dateFormat();
        final String localeAsInput = command.locale();

        if (command.isChangeInLocalDateParameterNamed(GroupingTypesApiConstants.activationDateParamName, getActivationLocalDate())) {
            final String valueAsInput = command.stringValueOfParameterNamed(GroupingTypesApiConstants.activationDateParamName);
            actualChanges.put(GroupingTypesApiConstants.activationDateParamName, valueAsInput);
            actualChanges.put(GroupingTypesApiConstants.dateFormatParamName, dateFormatAsInput);
            actualChanges.put(GroupingTypesApiConstants.localeParamName, localeAsInput);

            final LocalDate newValue = command.localDateValueOfParameterNamed(GroupingTypesApiConstants.activationDateParamName);
            this.activationDate = newValue.toDate();
        }

        return actualChanges;
    }

    public LocalDate getActivationLocalDate() {
        LocalDate activationLocalDate = null;
        if (this.activationDate != null) {
            activationLocalDate = new LocalDate(this.activationDate);
        }
        return activationLocalDate;
    }

    public void addClientMember(final Client member) {
        this.clientMembers.add(member);
    }

    public boolean hasClientAsMember(final Client client) {
        return this.clientMembers.contains(client);
    }

    public void generateHierarchy() {
        if (this.parent != null) {
            this.hierarchy = this.parent.hierarchyOf(getId());
        } else {
            this.hierarchy = "." + getId() + ".";
        }
    }

    private String hierarchyOf(final Long id) {
        return this.hierarchy + id.toString() + ".";
    }

    public boolean isOfficeIdentifiedBy(final Long officeId) {
        return this.office.identifiedBy(officeId);
    }

    public Long officeId() {
        return this.office.getId();
    }

    private Long staffId() {
        Long staffId = null;
        if (this.staff != null) {
            staffId = this.staff.getId();
        }
        return staffId;
    }

    private void addChild(final Group group) {
        this.groupMembers.add(group);
    }

    public void updateStaff(final Staff staff) {
        this.staff = staff;
    }

    public void unassignStaff() {
        this.staff = null;
    }

    public List<String> updateClientMembersIfDifferent(final Set<Client> clientMembersSet) {
        List<String> differences = new ArrayList<String>();
        if (!clientMembersSet.equals(this.clientMembers)) {
            Set<Client> diffClients = Sets.symmetricDifference(clientMembersSet, this.clientMembers);
            String[] diffClientsIds = getClientIds(diffClients);
            if (diffClientsIds != null) {
                differences = Arrays.asList(diffClientsIds);
            }
            this.clientMembers = clientMembersSet;
        }

        return differences;
    }

    public List<String> associateClients(final Set<Client> clientMembersSet) {
        List<String> differences = new ArrayList<String>();
        for (Client client : clientMembersSet) {
            if(this.hasClientAsMember(client)){
                throw new ClientExistInGroupException(client.getId(), this.getId());
            }
            this.clientMembers.add(client);
            differences.add(client.getId().toString());
        }

        return differences;
    }
    
    public List<String> disassociateClients(final Set<Client> clientMembersSet) {
        List<String> differences = new ArrayList<String>();
        for (Client client : clientMembersSet) {
            if(this.hasClientAsMember(client)){
                this.clientMembers.remove(client);
                differences.add(client.getId().toString());
            }else{
                throw new ClientNotInGroupException(client.getId(), this.getId());
            }            
        }

        return differences;
    } 
    
    private String[] getClientIds(final Set<Client> clients) {
        String[] clientIds = new String[clients.size()];
        Iterator<Client> it = clients.iterator();
        for (int i = 0; it.hasNext(); i++) {
            clientIds[i] = it.next().getId().toString();
        }
        return clientIds;
    }

    // TODO - kw - look into removing usage of these getters/setters
    public GroupLevel getGroupLevel() {
        return this.groupLevel;
    }

    public Staff getStaff() {
        return this.staff;
    }

    public void setStaff(final Staff staff) {
        this.staff = staff;
    }

    public Group getParent() {
        return this.parent;
    }

    public void setParent(final Group parent) {
        this.parent = parent;
    }

    public Office getOffice() {
        return this.office;
    }

<<<<<<< HEAD
=======
    public boolean isCenter() {
        return this.groupLevel.isCenter();
    }
>>>>>>> b2e2fdf8
}<|MERGE_RESOLUTION|>--- conflicted
+++ resolved
@@ -381,10 +381,7 @@
         return this.office;
     }
 
-<<<<<<< HEAD
-=======
     public boolean isCenter() {
         return this.groupLevel.isCenter();
     }
->>>>>>> b2e2fdf8
 }