--- conflicted
+++ resolved
@@ -520,7 +520,6 @@
         return differences;
     }
 
-<<<<<<< HEAD
     public Boolean isGroupsClientCountWithinMinMaxRange(Integer minClients, Integer maxClients) {
 
         if (maxClients == null && minClients == null) { return true; }
@@ -618,9 +617,7 @@
         if (!dataValidationErrors.isEmpty()) { throw new PlatformApiDataValidationException(dataValidationErrors); }
     }
 
-=======
     public Set<Client> getClientMembers() {
         return this.clientMembers;
     }
->>>>>>> 4cb8ca8c
 }