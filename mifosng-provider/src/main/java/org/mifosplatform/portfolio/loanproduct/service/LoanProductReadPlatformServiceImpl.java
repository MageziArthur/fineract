/**
 * This Source Code Form is subject to the terms of the Mozilla Public
 * License, v. 2.0. If a copy of the MPL was not distributed with this file,
 * You can obtain one at http://mozilla.org/MPL/2.0/.
 */
package org.mifosplatform.portfolio.loanproduct.service;

import java.math.BigDecimal;
import java.sql.ResultSet;
import java.sql.SQLException;
import java.util.ArrayList;
import java.util.Collection;

import org.joda.time.LocalDate;
import org.mifosplatform.accounting.common.AccountingEnumerations;
import org.mifosplatform.infrastructure.core.data.EnumOptionData;
import org.mifosplatform.infrastructure.core.domain.JdbcSupport;
import org.mifosplatform.infrastructure.core.service.DateUtils;
import org.mifosplatform.infrastructure.core.service.RoutingDataSource;
import org.mifosplatform.infrastructure.entityaccess.domain.MifosEntityType;
import org.mifosplatform.infrastructure.entityaccess.service.MifosEntityAccessUtil;
import org.mifosplatform.infrastructure.security.service.PlatformSecurityContext;
import org.mifosplatform.organisation.monetary.data.CurrencyData;
import org.mifosplatform.portfolio.charge.data.ChargeData;
import org.mifosplatform.portfolio.charge.service.ChargeReadPlatformService;
import org.mifosplatform.portfolio.common.service.CommonEnumerations;
import org.mifosplatform.portfolio.loanproduct.data.LoanProductBorrowerCycleVariationData;
import org.mifosplatform.portfolio.loanproduct.data.LoanProductData;
import org.mifosplatform.portfolio.loanproduct.data.LoanProductGuaranteeData;
import org.mifosplatform.portfolio.loanproduct.data.LoanProductInterestRecalculationData;
import org.mifosplatform.portfolio.loanproduct.domain.LoanProductParamType;
import org.mifosplatform.portfolio.loanproduct.exception.LoanProductNotFoundException;
import org.springframework.beans.factory.annotation.Autowired;
import org.springframework.dao.EmptyResultDataAccessException;
import org.springframework.jdbc.core.JdbcTemplate;
import org.springframework.jdbc.core.RowMapper;
import org.springframework.stereotype.Service;

@Service
public class LoanProductReadPlatformServiceImpl implements LoanProductReadPlatformService {

    private final PlatformSecurityContext context;
    private final JdbcTemplate jdbcTemplate;
    private final ChargeReadPlatformService chargeReadPlatformService;
    private final MifosEntityAccessUtil mifosEntityAccessUtil;

    @Autowired
    public LoanProductReadPlatformServiceImpl(final PlatformSecurityContext context,
            final ChargeReadPlatformService chargeReadPlatformService, final RoutingDataSource dataSource,
            final MifosEntityAccessUtil mifosEntityAccessUtil) {
        this.context = context;
        this.chargeReadPlatformService = chargeReadPlatformService;
        this.jdbcTemplate = new JdbcTemplate(dataSource);
        this.mifosEntityAccessUtil = mifosEntityAccessUtil;
    }

    @Override
    public LoanProductData retrieveLoanProduct(final Long loanProductId) {

        try {
            final Collection<ChargeData> charges = this.chargeReadPlatformService.retrieveLoanProductCharges(loanProductId);
            final Collection<LoanProductBorrowerCycleVariationData> borrowerCycleVariationDatas = retrieveLoanProductBorrowerCycleVariations(loanProductId);
            final LoanProductMapper rm = new LoanProductMapper(charges, borrowerCycleVariationDatas);
            final String sql = "select " + rm.loanProductSchema() + " where lp.id = ?";

            return this.jdbcTemplate.queryForObject(sql, rm, new Object[] { loanProductId });

        } catch (final EmptyResultDataAccessException e) {
            throw new LoanProductNotFoundException(loanProductId);
        }
    }

    @Override
    public Collection<LoanProductBorrowerCycleVariationData> retrieveLoanProductBorrowerCycleVariations(final Long loanProductId) {
        final LoanProductBorrowerCycleMapper rm = new LoanProductBorrowerCycleMapper();
        final String sql = "select " + rm.schema() + " where bc.loan_product_id=?  order by bc.borrower_cycle_number,bc.value_condition";
        return this.jdbcTemplate.query(sql, rm, new Object[] { loanProductId });
    }

    @Override
    public Collection<LoanProductData> retrieveAllLoanProducts() {

        this.context.authenticatedUser();

        final LoanProductMapper rm = new LoanProductMapper(null, null);

        String sql = "select " + rm.loanProductSchema();

        // Check if branch specific products are enabled. If yes, fetch only
        // products mapped to current user's office
        String inClause = mifosEntityAccessUtil
                .getSQLWhereClauseForProductIDsForUserOffice_ifGlobalConfigEnabled(MifosEntityType.LOAN_PRODUCT);
        if ((inClause != null) && (!(inClause.trim().isEmpty()))) {
            sql += " where lp.id in ( " + inClause + " ) ";
        }

        return this.jdbcTemplate.query(sql, rm, new Object[] {});
    }

    @Override
    public Collection<LoanProductData> retrieveAllLoanProductsForLookup() {
        return retrieveAllLoanProductsForLookup(false);
    }

    @Override
    public Collection<LoanProductData> retrieveAllLoanProductsForLookup(final boolean activeOnly) {
        this.context.authenticatedUser();

        final LoanProductLookupMapper rm = new LoanProductLookupMapper();

        String sql = "select ";
        if (activeOnly) {
            sql += rm.activeOnlySchema();
        } else {
            sql += rm.schema();
        }

        // Check if branch specific products are enabled. If yes, fetch only
        // products mapped to current user's office
        String inClause = mifosEntityAccessUtil
                .getSQLWhereClauseForProductIDsForUserOffice_ifGlobalConfigEnabled(MifosEntityType.LOAN_PRODUCT);
        if ((inClause != null) && (!(inClause.trim().isEmpty()))) {
            if (activeOnly) {
                sql += " and id in ( " + inClause + " )";
            } else {
                sql += " where id in ( " + inClause + " ) ";
            }
        }

        return this.jdbcTemplate.query(sql, rm, new Object[] {});
    }

    @Override
    public LoanProductData retrieveNewLoanProductDetails() {
        return LoanProductData.sensibleDefaultsForNewLoanProductCreation();
    }

    private static final class LoanProductMapper implements RowMapper<LoanProductData> {

        private final Collection<ChargeData> charges;

        private final Collection<LoanProductBorrowerCycleVariationData> borrowerCycleVariationDatas;

        public LoanProductMapper(final Collection<ChargeData> charges,
                final Collection<LoanProductBorrowerCycleVariationData> borrowerCycleVariationDatas) {
            this.charges = charges;
            this.borrowerCycleVariationDatas = borrowerCycleVariationDatas;
        }

        public String loanProductSchema() {
            return "lp.id as id, lp.fund_id as fundId, f.name as fundName, lp.loan_transaction_strategy_id as transactionStrategyId, ltps.name as transactionStrategyName, "
                    + "lp.name as name, lp.short_name as shortName, lp.description as description, "
                    + "lp.principal_amount as principal, lp.min_principal_amount as minPrincipal, lp.max_principal_amount as maxPrincipal, lp.currency_code as currencyCode, lp.currency_digits as currencyDigits, lp.currency_multiplesof as inMultiplesOf, "
                    + "lp.nominal_interest_rate_per_period as interestRatePerPeriod, lp.min_nominal_interest_rate_per_period as minInterestRatePerPeriod, lp.max_nominal_interest_rate_per_period as maxInterestRatePerPeriod, lp.interest_period_frequency_enum as interestRatePerPeriodFreq, "
                    + "lp.annual_nominal_interest_rate as annualInterestRate, lp.interest_method_enum as interestMethod, lp.interest_calculated_in_period_enum as interestCalculationInPeriodMethod,"
                    + "lp.repay_every as repaidEvery, lp.repayment_period_frequency_enum as repaymentPeriodFrequency, lp.number_of_repayments as numberOfRepayments, lp.min_number_of_repayments as minNumberOfRepayments, lp.max_number_of_repayments as maxNumberOfRepayments, "
                    + "lp.grace_on_principal_periods as graceOnPrincipalPayment, lp.grace_on_interest_periods as graceOnInterestPayment, lp.grace_interest_free_periods as graceOnInterestCharged,lp.grace_on_arrears_ageing as graceOnArrearsAgeing,lp.overdue_days_for_npa as overdueDaysForNPA, "
                    + "lp.min_days_between_disbursal_and_first_repayment As minimumDaysBetweenDisbursalAndFirstRepayment, "
                    + "lp.amortization_method_enum as amortizationMethod, lp.arrearstolerance_amount as tolerance, "
                    + "lp.accounting_type as accountingType, lp.include_in_borrower_cycle as includeInBorrowerCycle,lp.use_borrower_cycle as useBorrowerCycle, lp.start_date as startDate, lp.close_date as closeDate,  "
                    + "lp.allow_multiple_disbursals as multiDisburseLoan, lp.max_disbursals as maxTrancheCount, lp.max_outstanding_loan_balance as outstandingLoanBalance, "
                    + "lp.days_in_month_enum as daysInMonth, lp.days_in_year_enum as daysInYear, lp.interest_recalculation_enabled as isInterestRecalculationEnabled, "
                    + "lpr.id as lprId, lpr.product_id as productId, lpr.compound_type_enum as compoundType, lpr.reschedule_strategy_enum as rescheduleStrategy, "
                    + "lpr.rest_frequency_type_enum as restFrequencyEnum, lpr.rest_frequency_interval as restFrequencyInterval, "
                    + "lpr.rest_freqency_date as restFrequencyDate, lpr.arrears_based_on_original_schedule as isArrearsBasedOnOriginalSchedule, "
                    + "lp.hold_guarantee_funds as holdGuaranteeFunds, "
                    + "lp.principal_threshold_for_last_instalment as principalThresholdForLastInstalment, "
                    + "lpg.id as lpgId, lpg.mandatory_guarantee as mandatoryGuarantee, "
                    + "lpg.minimum_guarantee_from_own_funds as minimumGuaranteeFromOwnFunds, lpg.minimum_guarantee_from_guarantor_funds as minimumGuaranteeFromGuarantor, "
                    + "lp.account_moves_out_of_npa_only_on_arrears_completion as accountMovesOutOfNPAOnlyOnArrearsCompletion, "
                    + "curr.name as currencyName, curr.internationalized_name_code as currencyNameCode, curr.display_symbol as currencyDisplaySymbol, lp.external_id as externalId "
                    + " from m_product_loan lp "
                    + " left join m_fund f on f.id = lp.fund_id "
                    + " left join m_product_loan_recalculation_details lpr on lpr.product_id=lp.id "
                    + " left join m_product_loan_guarantee_details lpg on lpg.loan_product_id=lp.id "
                    + " left join ref_loan_transaction_processing_strategy ltps on ltps.id = lp.loan_transaction_strategy_id"
                    + " join m_currency curr on curr.code = lp.currency_code";
        }

        @Override
        public LoanProductData mapRow(final ResultSet rs, @SuppressWarnings("unused") final int rowNum) throws SQLException {

            final Long id = JdbcSupport.getLong(rs, "id");
            final String name = rs.getString("name");
            final String shortName = rs.getString("shortName");
            final String description = rs.getString("description");
            final Long fundId = JdbcSupport.getLong(rs, "fundId");
            final String fundName = rs.getString("fundName");
            final Long transactionStrategyId = JdbcSupport.getLong(rs, "transactionStrategyId");
            final String transactionStrategyName = rs.getString("transactionStrategyName");

            final String currencyCode = rs.getString("currencyCode");
            final String currencyName = rs.getString("currencyName");
            final String currencyNameCode = rs.getString("currencyNameCode");
            final String currencyDisplaySymbol = rs.getString("currencyDisplaySymbol");
            final Integer currencyDigits = JdbcSupport.getInteger(rs, "currencyDigits");
            final Integer inMultiplesOf = JdbcSupport.getInteger(rs, "inMultiplesOf");

            final CurrencyData currency = new CurrencyData(currencyCode, currencyName, currencyDigits, inMultiplesOf,
                    currencyDisplaySymbol, currencyNameCode);

            final BigDecimal principal = rs.getBigDecimal("principal");
            final BigDecimal minPrincipal = rs.getBigDecimal("minPrincipal");
            final BigDecimal maxPrincipal = rs.getBigDecimal("maxPrincipal");
            final BigDecimal tolerance = rs.getBigDecimal("tolerance");

            final Integer numberOfRepayments = JdbcSupport.getInteger(rs, "numberOfRepayments");
            final Integer minNumberOfRepayments = JdbcSupport.getInteger(rs, "minNumberOfRepayments");
            final Integer maxNumberOfRepayments = JdbcSupport.getInteger(rs, "maxNumberOfRepayments");
            final Integer repaymentEvery = JdbcSupport.getInteger(rs, "repaidEvery");

            final Integer graceOnPrincipalPayment = JdbcSupport.getIntegerDefaultToNullIfZero(rs, "graceOnPrincipalPayment");
            final Integer graceOnInterestPayment = JdbcSupport.getIntegerDefaultToNullIfZero(rs, "graceOnInterestPayment");
            final Integer graceOnInterestCharged = JdbcSupport.getIntegerDefaultToNullIfZero(rs, "graceOnInterestCharged");
            final Integer graceOnArrearsAgeing = JdbcSupport.getIntegerDefaultToNullIfZero(rs, "graceOnArrearsAgeing");
            final Integer overdueDaysForNPA = JdbcSupport.getIntegerDefaultToNullIfZero(rs, "overdueDaysForNPA");
            final Integer minimumDaysBetweenDisbursalAndFirstRepayment = JdbcSupport.getInteger(rs,
                    "minimumDaysBetweenDisbursalAndFirstRepayment");

            final Integer accountingRuleId = JdbcSupport.getInteger(rs, "accountingType");
            final EnumOptionData accountingRuleType = AccountingEnumerations.accountingRuleType(accountingRuleId);

            final BigDecimal interestRatePerPeriod = rs.getBigDecimal("interestRatePerPeriod");
            final BigDecimal minInterestRatePerPeriod = rs.getBigDecimal("minInterestRatePerPeriod");
            final BigDecimal maxInterestRatePerPeriod = rs.getBigDecimal("maxInterestRatePerPeriod");
            final BigDecimal annualInterestRate = rs.getBigDecimal("annualInterestRate");

            final int repaymentFrequencyTypeId = JdbcSupport.getInteger(rs, "repaymentPeriodFrequency");
            final EnumOptionData repaymentFrequencyType = LoanEnumerations.repaymentFrequencyType(repaymentFrequencyTypeId);

            final int amortizationTypeId = JdbcSupport.getInteger(rs, "amortizationMethod");
            final EnumOptionData amortizationType = LoanEnumerations.amortizationType(amortizationTypeId);

            final int interestRateFrequencyTypeId = JdbcSupport.getInteger(rs, "interestRatePerPeriodFreq");
            final EnumOptionData interestRateFrequencyType = LoanEnumerations.interestRateFrequencyType(interestRateFrequencyTypeId);

            final int interestTypeId = JdbcSupport.getInteger(rs, "interestMethod");
            final EnumOptionData interestType = LoanEnumerations.interestType(interestTypeId);

            final int interestCalculationPeriodTypeId = JdbcSupport.getInteger(rs, "interestCalculationInPeriodMethod");
            final EnumOptionData interestCalculationPeriodType = LoanEnumerations
                    .interestCalculationPeriodType(interestCalculationPeriodTypeId);

            final boolean includeInBorrowerCycle = rs.getBoolean("includeInBorrowerCycle");
            final boolean useBorrowerCycle = rs.getBoolean("useBorrowerCycle");
            final LocalDate startDate = JdbcSupport.getLocalDate(rs, "startDate");
            final LocalDate closeDate = JdbcSupport.getLocalDate(rs, "closeDate");
            String status = "";
            if (closeDate != null && closeDate.isBefore(DateUtils.getLocalDateOfTenant())) {
                status = "loanProduct.inActive";
            } else {
                status = "loanProduct.active";
            }
            final String externalId = rs.getString("externalId");
            final Collection<LoanProductBorrowerCycleVariationData> principalVariationsForBorrowerCycle = new ArrayList<>();
            final Collection<LoanProductBorrowerCycleVariationData> interestRateVariationsForBorrowerCycle = new ArrayList<>();
            final Collection<LoanProductBorrowerCycleVariationData> numberOfRepaymentVariationsForBorrowerCycle = new ArrayList<>();
            if (this.borrowerCycleVariationDatas != null) {
                for (final LoanProductBorrowerCycleVariationData borrowerCycleVariationData : this.borrowerCycleVariationDatas) {
                    final LoanProductParamType loanProductParamType = borrowerCycleVariationData.getParamType();
                    if (loanProductParamType.isParamTypePrincipal()) {
                        principalVariationsForBorrowerCycle.add(borrowerCycleVariationData);
                    } else if (loanProductParamType.isParamTypeInterestTate()) {
                        interestRateVariationsForBorrowerCycle.add(borrowerCycleVariationData);
                    } else if (loanProductParamType.isParamTypeRepayment()) {
                        numberOfRepaymentVariationsForBorrowerCycle.add(borrowerCycleVariationData);
                    }
                }
            }

            final Boolean multiDisburseLoan = rs.getBoolean("multiDisburseLoan");
            final Integer maxTrancheCount = rs.getInt("maxTrancheCount");
            final BigDecimal outstandingLoanBalance = rs.getBigDecimal("outstandingLoanBalance");

            final int daysInMonth = JdbcSupport.getInteger(rs, "daysInMonth");
            final EnumOptionData daysInMonthType = CommonEnumerations.daysInMonthType(daysInMonth);
            final int daysInYear = JdbcSupport.getInteger(rs, "daysInYear");
            final EnumOptionData daysInYearType = CommonEnumerations.daysInYearType(daysInYear);
            final boolean isInterestRecalculationEnabled = rs.getBoolean("isInterestRecalculationEnabled");

            LoanProductInterestRecalculationData interestRecalculationData = null;
            if (isInterestRecalculationEnabled) {

                final Long lprId = JdbcSupport.getLong(rs, "lprId");
                final Long productId = JdbcSupport.getLong(rs, "productId");
                final int compoundTypeEnumValue = JdbcSupport.getInteger(rs, "compoundType");
                final EnumOptionData interestRecalculationCompoundingType = LoanEnumerations
                        .interestRecalculationCompoundingType(compoundTypeEnumValue);
                final int rescheduleStrategyEnumValue = JdbcSupport.getInteger(rs, "rescheduleStrategy");
                final EnumOptionData rescheduleStrategyType = LoanEnumerations.rescheduleStrategyType(rescheduleStrategyEnumValue);
                final int restFrequencyEnumValue = JdbcSupport.getInteger(rs, "restFrequencyEnum");
                final EnumOptionData restFrequencyType = LoanEnumerations.interestRecalculationFrequencyType(restFrequencyEnumValue);
                final int restFrequencyInterval = JdbcSupport.getInteger(rs, "restFrequencyInterval");
                final LocalDate restFrequencyDate = JdbcSupport.getLocalDate(rs, "restFrequencyDate");
                final boolean isArrearsBasedOnOriginalSchedule = rs.getBoolean("isArrearsBasedOnOriginalSchedule");
                interestRecalculationData = new LoanProductInterestRecalculationData(lprId, productId,
                        interestRecalculationCompoundingType, rescheduleStrategyType, restFrequencyType, restFrequencyInterval,
                        restFrequencyDate, isArrearsBasedOnOriginalSchedule);
            }

            final boolean holdGuaranteeFunds = rs.getBoolean("holdGuaranteeFunds");
            LoanProductGuaranteeData loanProductGuaranteeData = null;
            if (holdGuaranteeFunds) {
                final Long lpgId = JdbcSupport.getLong(rs, "lpgId");
                final BigDecimal mandatoryGuarantee = rs.getBigDecimal("mandatoryGuarantee");
                final BigDecimal minimumGuaranteeFromOwnFunds = rs.getBigDecimal("minimumGuaranteeFromOwnFunds");
                final BigDecimal minimumGuaranteeFromGuarantor = rs.getBigDecimal("minimumGuaranteeFromGuarantor");
                loanProductGuaranteeData = LoanProductGuaranteeData.instance(lpgId, id, mandatoryGuarantee, minimumGuaranteeFromOwnFunds,
                        minimumGuaranteeFromGuarantor);
            }

<<<<<<< HEAD
            final BigDecimal principalThresholdForLastInstalment = rs.getBigDecimal("principalThresholdForLastInstalment");
=======
            final boolean accountMovesOutOfNPAOnlyOnArrearsCompletion = rs.getBoolean("accountMovesOutOfNPAOnlyOnArrearsCompletion");
>>>>>>> 4b6d794a

            return new LoanProductData(id, name, shortName, description, currency, principal, minPrincipal, maxPrincipal, tolerance,
                    numberOfRepayments, minNumberOfRepayments, maxNumberOfRepayments, repaymentEvery, interestRatePerPeriod,
                    minInterestRatePerPeriod, maxInterestRatePerPeriod, annualInterestRate, repaymentFrequencyType,
                    interestRateFrequencyType, amortizationType, interestType, interestCalculationPeriodType, fundId, fundName,
                    transactionStrategyId, transactionStrategyName, graceOnPrincipalPayment, graceOnInterestPayment,
                    graceOnInterestCharged, this.charges, accountingRuleType, includeInBorrowerCycle, useBorrowerCycle, startDate,
                    closeDate, status, externalId, principalVariationsForBorrowerCycle, interestRateVariationsForBorrowerCycle,
                    numberOfRepaymentVariationsForBorrowerCycle, multiDisburseLoan, maxTrancheCount, outstandingLoanBalance,
                    graceOnArrearsAgeing, overdueDaysForNPA, daysInMonthType, daysInYearType, isInterestRecalculationEnabled,
                    interestRecalculationData, minimumDaysBetweenDisbursalAndFirstRepayment, holdGuaranteeFunds, loanProductGuaranteeData,
<<<<<<< HEAD
                    principalThresholdForLastInstalment);
=======
                    accountMovesOutOfNPAOnlyOnArrearsCompletion);
>>>>>>> 4b6d794a
        }

    }

    private static final class LoanProductLookupMapper implements RowMapper<LoanProductData> {

        public String schema() {
            return "lp.id as id, lp.name as name from m_product_loan lp";
        }

        public String activeOnlySchema() {
            return schema() + " where (close_date is null or close_date >= CURDATE())";
        }

        public String productMixSchema() {
            return "lp.id as id, lp.name as name FROM m_product_loan lp left join m_product_mix pm on pm.product_id=lp.id where lp.id not IN("
                    + "select lp.id from m_product_loan lp inner join m_product_mix pm on pm.product_id=lp.id)";
        }

        public String restrictedProductsSchema() {
            return "pm.restricted_product_id as id, rp.name as name from m_product_mix pm join m_product_loan rp on rp.id = pm.restricted_product_id ";
        }

        public String derivedRestrictedProductsSchema() {
            return "pm.product_id as id, lp.name as name from m_product_mix pm join m_product_loan lp on lp.id=pm.product_id";
        }

        @Override
        public LoanProductData mapRow(final ResultSet rs, @SuppressWarnings("unused") final int rowNum) throws SQLException {

            final Long id = rs.getLong("id");
            final String name = rs.getString("name");

            return LoanProductData.lookup(id, name);
        }
    }

    private static final class LoanProductBorrowerCycleMapper implements RowMapper<LoanProductBorrowerCycleVariationData> {

        public String schema() {
            return "bc.id as id,bc.borrower_cycle_number as cycleNumber,bc.value_condition as conditionType,bc.param_type as paramType,"
                    + "bc.default_value as defaultValue,bc.max_value as maxVal,bc.min_value as minVal "
                    + "from m_product_loan_variations_borrower_cycle bc";
        }

        @Override
        public LoanProductBorrowerCycleVariationData mapRow(final ResultSet rs, @SuppressWarnings("unused") final int rowNum)
                throws SQLException {
            final Long id = rs.getLong("id");
            final Integer cycleNumber = JdbcSupport.getInteger(rs, "cycleNumber");
            final Integer conditionType = JdbcSupport.getInteger(rs, "conditionType");
            final EnumOptionData conditionTypeData = LoanEnumerations.loanCycleValueConditionType(conditionType);
            final Integer paramType = JdbcSupport.getInteger(rs, "paramType");
            final EnumOptionData paramTypeData = LoanEnumerations.loanCycleParamType(paramType);
            final BigDecimal defaultValue = rs.getBigDecimal("defaultValue");
            final BigDecimal maxValue = rs.getBigDecimal("maxVal");
            final BigDecimal minValue = rs.getBigDecimal("minVal");

            final LoanProductBorrowerCycleVariationData borrowerCycleVariationData = new LoanProductBorrowerCycleVariationData(id,
                    cycleNumber, paramTypeData, conditionTypeData, defaultValue, minValue, maxValue);
            return borrowerCycleVariationData;
        }

    }

    @Override
    public Collection<LoanProductData> retrieveAllLoanProductsForCurrency(String currencyCode) {
        this.context.authenticatedUser();

        final LoanProductMapper rm = new LoanProductMapper(null, null);

        String sql = "select " + rm.loanProductSchema() + " where lp.currency_code='" + currencyCode + "'";

        // Check if branch specific products are enabled. If yes, fetch only
        // products mapped to current user's office
        String inClause = mifosEntityAccessUtil
                .getSQLWhereClauseForProductIDsForUserOffice_ifGlobalConfigEnabled(MifosEntityType.LOAN_PRODUCT);
        if ((inClause != null) && (!(inClause.trim().isEmpty()))) {
            sql += " and id in ( " + inClause + " ) ";
        }

        return this.jdbcTemplate.query(sql, rm, new Object[] {});
    }

    @Override
    public Collection<LoanProductData> retrieveAvailableLoanProductsForMix() {

        this.context.authenticatedUser();

        final LoanProductLookupMapper rm = new LoanProductLookupMapper();

        String sql = "Select " + rm.productMixSchema();

        // Check if branch specific products are enabled. If yes, fetch only
        // products mapped to current user's office
        String inClause = mifosEntityAccessUtil
                .getSQLWhereClauseForProductIDsForUserOffice_ifGlobalConfigEnabled(MifosEntityType.LOAN_PRODUCT);
        if ((inClause != null) && (!(inClause.trim().isEmpty()))) {
            sql += " and lp.id in ( " + inClause + " ) ";
        }

        return this.jdbcTemplate.query(sql, rm, new Object[] {});
    }

    @Override
    public Collection<LoanProductData> retrieveRestrictedProductsForMix(final Long productId) {

        this.context.authenticatedUser();

        final LoanProductLookupMapper rm = new LoanProductLookupMapper();

        String sql = "Select " + rm.restrictedProductsSchema() + " where pm.product_id=? ";
        // Check if branch specific products are enabled. If yes, fetch only
        // products mapped to current user's office
        String inClause1 = mifosEntityAccessUtil
                .getSQLWhereClauseForProductIDsForUserOffice_ifGlobalConfigEnabled(MifosEntityType.LOAN_PRODUCT);
        if ((inClause1 != null) && (!(inClause1.trim().isEmpty()))) {
            sql += " and rp.id in ( " + inClause1 + " ) ";
        }

        sql += " UNION Select " + rm.derivedRestrictedProductsSchema() + " where pm.restricted_product_id=?";

        // Check if branch specific products are enabled. If yes, fetch only
        // products mapped to current user's office
        String inClause2 = mifosEntityAccessUtil
                .getSQLWhereClauseForProductIDsForUserOffice_ifGlobalConfigEnabled(MifosEntityType.LOAN_PRODUCT);
        if ((inClause2 != null) && (!(inClause2.trim().isEmpty()))) {
            sql += " and lp.id in ( " + inClause2 + " ) ";
        }

        return this.jdbcTemplate.query(sql, rm, new Object[] { productId, productId });
    }

    @Override
    public Collection<LoanProductData> retrieveAllowedProductsForMix(final Long productId) {

        this.context.authenticatedUser();

        final LoanProductLookupMapper rm = new LoanProductLookupMapper();

        String sql = "Select " + rm.schema() + " where ";

        // Check if branch specific products are enabled. If yes, fetch only
        // products mapped to current user's office
        String inClause = mifosEntityAccessUtil
                .getSQLWhereClauseForProductIDsForUserOffice_ifGlobalConfigEnabled(MifosEntityType.LOAN_PRODUCT);
        if ((inClause != null) && (!(inClause.trim().isEmpty()))) {
            sql += " lp.id in ( " + inClause + " ) and ";
        }

        sql += "lp.id not in (" + "Select pm.restricted_product_id from m_product_mix pm where pm.product_id=? " + "UNION "
                + "Select pm.product_id from m_product_mix pm where pm.restricted_product_id=?)";

        return this.jdbcTemplate.query(sql, rm, new Object[] { productId, productId });
    }

}<|MERGE_RESOLUTION|>--- conflicted
+++ resolved
@@ -309,11 +309,8 @@
                         minimumGuaranteeFromGuarantor);
             }
 
-<<<<<<< HEAD
             final BigDecimal principalThresholdForLastInstalment = rs.getBigDecimal("principalThresholdForLastInstalment");
-=======
             final boolean accountMovesOutOfNPAOnlyOnArrearsCompletion = rs.getBoolean("accountMovesOutOfNPAOnlyOnArrearsCompletion");
->>>>>>> 4b6d794a
 
             return new LoanProductData(id, name, shortName, description, currency, principal, minPrincipal, maxPrincipal, tolerance,
                     numberOfRepayments, minNumberOfRepayments, maxNumberOfRepayments, repaymentEvery, interestRatePerPeriod,
@@ -325,11 +322,7 @@
                     numberOfRepaymentVariationsForBorrowerCycle, multiDisburseLoan, maxTrancheCount, outstandingLoanBalance,
                     graceOnArrearsAgeing, overdueDaysForNPA, daysInMonthType, daysInYearType, isInterestRecalculationEnabled,
                     interestRecalculationData, minimumDaysBetweenDisbursalAndFirstRepayment, holdGuaranteeFunds, loanProductGuaranteeData,
-<<<<<<< HEAD
-                    principalThresholdForLastInstalment);
-=======
-                    accountMovesOutOfNPAOnlyOnArrearsCompletion);
->>>>>>> 4b6d794a
+                    principalThresholdForLastInstalment, accountMovesOutOfNPAOnlyOnArrearsCompletion);
         }
 
     }
