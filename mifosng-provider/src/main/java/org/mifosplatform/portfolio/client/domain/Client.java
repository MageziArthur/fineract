--- conflicted
+++ resolved
@@ -151,11 +151,6 @@
         final String lastname = command.stringValueOfParameterNamed(ClientApiConstants.lastnameParamName);
         final String fullname = command.stringValueOfParameterNamed(ClientApiConstants.fullnameParamName);
 
-        LocalDate submittedOnDate = new LocalDate();
-        if (command.hasParameter(ClientApiConstants.submittedOnDateParamName)) {
-            submittedOnDate = command.localDateValueOfParameterNamed(ClientApiConstants.submittedOnDateParamName);
-        }
-
         ClientStatus status = ClientStatus.PENDING;
         boolean active = false;
         if (command.hasParameter("active")) {
@@ -168,18 +163,14 @@
             status = ClientStatus.ACTIVE;
             activationDate = command.localDateValueOfParameterNamed(ClientApiConstants.activationDateParamName);
             officeJoiningDate = activationDate;
-            if (activationDate.isAfter(DateUtils.getLocalDateOfTenant())) {
-
-                final String defaultUserMessage = "Activation date cannot be in the future.";
-                final ApiParameterError error = ApiParameterError.parameterError("error.msg.clients.activationDate.in.the.future",
-                        defaultUserMessage, ClientApiConstants.activationDateParamName, activationDate);
-
-                final List<ApiParameterError> dataValidationErrors = new ArrayList<ApiParameterError>();
-                dataValidationErrors.add(error);
-
-                throw new PlatformApiDataValidationException(dataValidationErrors);
-            }
-
+        }
+
+        LocalDate submittedOnDate = new LocalDate();
+        if (active && submittedOnDate.isAfter(activationDate)) {
+            submittedOnDate = activationDate;
+        }
+        if (command.hasParameter(ClientApiConstants.submittedOnDateParamName)) {
+            submittedOnDate = command.localDateValueOfParameterNamed(ClientApiConstants.submittedOnDateParamName);
         }
 
         return new Client(currentUser, status, clientOffice, clientParentGroup, accountNo, firstname, middlename, lastname, fullname,
@@ -200,30 +191,6 @@
             this.accountNumberRequiresAutoGeneration = true;
         } else {
             this.accountNumber = accountNo;
-        }
-
-        if (isDateInTheFuture(submittedOnDate)) {
-
-            final String defaultUserMessage = "submitted date cannot be in the future.";
-            final ApiParameterError error = ApiParameterError.parameterError("error.msg.clients.submittedOnDate.in.the.future",
-                    defaultUserMessage, ClientApiConstants.submittedOnDateParamName, submittedOnDate);
-
-            final List<ApiParameterError> dataValidationErrors = new ArrayList<ApiParameterError>();
-            dataValidationErrors.add(error);
-
-            throw new PlatformApiDataValidationException(dataValidationErrors);
-        }
-
-        if(activationDate !=null && submittedOnDate.isAfter(activationDate))  {
-
-            final String defaultUserMessage = "submitted date cannot be after the activation date";
-            final ApiParameterError error = ApiParameterError.parameterError("error.msg.clients.submittedOnDate.after.activation.date",
-                    defaultUserMessage, ClientApiConstants.submittedOnDateParamName, submittedOnDate);
-
-            final List<ApiParameterError> dataValidationErrors = new ArrayList<ApiParameterError>();
-            dataValidationErrors.add(error);
-
-            throw new PlatformApiDataValidationException(dataValidationErrors);
         }
 
         this.submittedOnDate = submittedOnDate.toDate();
@@ -314,6 +281,7 @@
     }
 
     public void activate(final AppUser currentUser, final DateTimeFormatter formatter, final LocalDate activationLocalDate) {
+
         if (isActive()) {
             final String defaultUserMessage = "Cannot activate client. Client is already active.";
             final ApiParameterError error = ApiParameterError.parameterError("error.msg.clients.already.active", defaultUserMessage,
@@ -325,22 +293,6 @@
             throw new PlatformApiDataValidationException(dataValidationErrors);
         }
 
-<<<<<<< HEAD
-=======
-        if (isDateInTheFuture(activationLocalDate)) {
-
-            final String defaultUserMessage = "Activation date cannot be in the future.";
-            final ApiParameterError error = ApiParameterError.parameterError("error.msg.clients.activationDate.in.the.future",
-                    defaultUserMessage, ClientApiConstants.activationDateParamName, activationLocalDate);
-
-            final List<ApiParameterError> dataValidationErrors = new ArrayList<ApiParameterError>();
-            dataValidationErrors.add(error);
-
-            throw new PlatformApiDataValidationException(dataValidationErrors);
-        }
-
-
->>>>>>> e9aaab3f
         this.activationDate = activationLocalDate.toDate();
         this.activatedBy = currentUser;
         this.officeJoiningDate = this.activationDate;
@@ -489,6 +441,24 @@
 
     private void validateActivationDate(final List<ApiParameterError> dataValidationErrors) {
 
+        if (getSubmittedOnDate() != null && isDateInTheFuture(getSubmittedOnDate())) {
+
+            final String defaultUserMessage = "submitted date cannot be in the future.";
+            final ApiParameterError error = ApiParameterError.parameterError("error.msg.clients.submittedOnDate.in.the.future",
+                    defaultUserMessage, ClientApiConstants.submittedOnDateParamName, this.submittedOnDate);
+
+            dataValidationErrors.add(error);
+        }
+
+        if (getActivationLocalDate() != null && getSubmittedOnDate() != null && getSubmittedOnDate().isAfter(getActivationLocalDate())) {
+
+            final String defaultUserMessage = "submitted date cannot be after the activation date";
+            final ApiParameterError error = ApiParameterError.parameterError("error.msg.clients.submittedOnDate.after.activation.date",
+                    defaultUserMessage, ClientApiConstants.submittedOnDateParamName, this.submittedOnDate);
+
+            dataValidationErrors.add(error);
+        }
+
         if (getActivationLocalDate() != null && isDateInTheFuture(getActivationLocalDate())) {
 
             final String defaultUserMessage = "Activation date cannot be in the future.";
@@ -498,7 +468,7 @@
             dataValidationErrors.add(error);
         }
 
-        if (this.activationDate != null) {
+        if (getActivationLocalDate() != null) {
             if (this.office.isOpeningDateAfter(getActivationLocalDate())) {
                 final String defaultUserMessage = "Client activation date cannot be a date before the office opening date.";
                 final ApiParameterError error = ApiParameterError.parameterError(
