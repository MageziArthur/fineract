/**
 * This Source Code Form is subject to the terms of the Mozilla Public
 * License, v. 2.0. If a copy of the MPL was not distributed with this file,
 * You can obtain one at http://mozilla.org/MPL/2.0/.
 */
package org.mifosplatform.common;


import static com.jayway.restassured.RestAssured.given;
import static com.jayway.restassured.path.json.JsonPath.from;
import static org.hamcrest.Matchers.is;
import static org.junit.Assert.assertThat;
import static org.junit.Assert.fail;

import org.apache.commons.lang.StringUtils;
import org.apache.http.conn.HttpHostConnectException;

import com.jayway.restassured.RestAssured;
import com.jayway.restassured.path.json.JsonPath;
import com.jayway.restassured.specification.RequestSpecification;
import com.jayway.restassured.specification.ResponseSpecification;

import java.text.ParseException;
import java.text.SimpleDateFormat;
import java.util.Locale;
import java.util.Random;

/**
 * Util for RestAssured tests. This class here in src/test is copy/pasted :(
 * from and identical to the one in src/integrationTest; please keep it in sync.
 * The cunning plan is that, now that we have Spring Boot + MariaDB4j, eventually
 * do completely away with src/integrationTest and have only src/test.. can you help? ;)
 */
@SuppressWarnings("unchecked")
public class Utils {

    public static final String TENANT_IDENTIFIER = "tenantIdentifier=default";

    private static final String LOGIN_URL = "/mifosng-provider/api/v1/authentication?username=mifos&password=password&" + TENANT_IDENTIFIER;

    public static void initializeRESTAssured() {
        RestAssured.baseURI = "https://localhost";
        RestAssured.port = 8443;
        RestAssured.keystore("src/main/resources/keystore.jks", "openmf");
    }

    public static String loginIntoServerAndGetBase64EncodedAuthenticationKey() {
        try {
            System.out.println("-----------------------------------LOGIN-----------------------------------------");
            final String json = RestAssured.post(LOGIN_URL).asString();
            assertThat("Failed to login into mifosx platform", StringUtils.isBlank(json), is(false));
            return JsonPath.with(json).get("base64EncodedAuthenticationKey");
        } catch (final Exception e) {
            if (e instanceof HttpHostConnectException) {
                final HttpHostConnectException hh = (HttpHostConnectException) e;
                fail("Failed to connect to mifosx platform:" + hh.getMessage());
            }

            throw new RuntimeException(e);
        }
    }

    public static <T> T performServerGet(final RequestSpecification requestSpec, final ResponseSpecification responseSpec,
            final String getURL, final String jsonAttributeToGetBack) {
        final String json = given().spec(requestSpec).expect().spec(responseSpec).log().ifError().when().get(getURL).andReturn().asString();
        return (T) from(json).get(jsonAttributeToGetBack);
    }

    public static <T> T performServerPost(final RequestSpecification requestSpec, final ResponseSpecification responseSpec,
            final String postURL, final String jsonBodyToSend, final String jsonAttributeToGetBack) {
        final String json = given().spec(requestSpec).body(jsonBodyToSend).expect().spec(responseSpec).log().ifError().when().post(postURL)
                .andReturn().asString();
        if (jsonAttributeToGetBack == null) { return (T) json; }
        return (T) from(json).get(jsonAttributeToGetBack);
    }

    public static <T> T performServerPut(final RequestSpecification requestSpec, final ResponseSpecification responseSpec,
            final String putURL, final String jsonBodyToSend, final String jsonAttributeToGetBack) {
        final String json = given().spec(requestSpec).body(jsonBodyToSend).expect().spec(responseSpec).log().ifError().when().put(putURL)
                .andReturn().asString();
        return (T) from(json).get(jsonAttributeToGetBack);
    }

<<<<<<< HEAD
    public static <T> T performServerDelete(final RequestSpecification requestSpec, final ResponseSpecification responseSpec,
            final String deleteURL, final String jsonAttributeToGetBack) {
        final String json = given().spec(requestSpec).expect().spec(responseSpec).log().ifError().when().delete(deleteURL).andReturn()
                .asString();
        return (T) from(json).get(jsonAttributeToGetBack);
    }

    public static String convertDateToURLFormat(final String dateToBeConvert) {
        final SimpleDateFormat oldFormat = new SimpleDateFormat("dd MMMMMM yyyy");
        final SimpleDateFormat newFormat = new SimpleDateFormat("yyyy-MM-dd");
        String reformattedStr = "";
=======
    public static String convertDateToURLFormat(String dateToBeConvert){
        SimpleDateFormat oldFormat = new SimpleDateFormat("dd MMMMMM yyyy", Locale.US);
        SimpleDateFormat newFormat = new SimpleDateFormat("yyyy-MM-dd");
        String reformattedStr="";
>>>>>>> 15a98044
        try {
            reformattedStr = newFormat.format(oldFormat.parse(dateToBeConvert));
        } catch (final ParseException e) {
            e.printStackTrace();
        }
        return reformattedStr;
    }

    public static String randomStringGenerator(final String prefix, final int len, final String sourceSetString) {
        final int lengthOfSource = sourceSetString.length();
        final Random rnd = new Random();
        final StringBuilder sb = new StringBuilder(len);
        for (int i = 0; i < len; i++) {
            sb.append((sourceSetString).charAt(rnd.nextInt(lengthOfSource)));
        }
        return (prefix + (sb.toString()));
    }

    public static String randomStringGenerator(final String prefix, final int len) {
        return randomStringGenerator(prefix, len, "0123456789ABCDEFGHIJKLMNOPQRSTUVWXYZ");
    }

    public static String randomNameGenerator(final String prefix, final int lenOfRandomSuffix) {
        return randomStringGenerator(prefix, lenOfRandomSuffix);
    }

}<|MERGE_RESOLUTION|>--- conflicted
+++ resolved
@@ -5,12 +5,16 @@
  */
 package org.mifosplatform.common;
 
-
 import static com.jayway.restassured.RestAssured.given;
 import static com.jayway.restassured.path.json.JsonPath.from;
 import static org.hamcrest.Matchers.is;
 import static org.junit.Assert.assertThat;
 import static org.junit.Assert.fail;
+
+import java.text.ParseException;
+import java.text.SimpleDateFormat;
+import java.util.Locale;
+import java.util.Random;
 
 import org.apache.commons.lang.StringUtils;
 import org.apache.http.conn.HttpHostConnectException;
@@ -20,16 +24,12 @@
 import com.jayway.restassured.specification.RequestSpecification;
 import com.jayway.restassured.specification.ResponseSpecification;
 
-import java.text.ParseException;
-import java.text.SimpleDateFormat;
-import java.util.Locale;
-import java.util.Random;
-
 /**
  * Util for RestAssured tests. This class here in src/test is copy/pasted :(
  * from and identical to the one in src/integrationTest; please keep it in sync.
- * The cunning plan is that, now that we have Spring Boot + MariaDB4j, eventually
- * do completely away with src/integrationTest and have only src/test.. can you help? ;)
+ * The cunning plan is that, now that we have Spring Boot + MariaDB4j,
+ * eventually do completely away with src/integrationTest and have only
+ * src/test.. can you help? ;)
  */
 @SuppressWarnings("unchecked")
 public class Utils {
@@ -81,7 +81,6 @@
         return (T) from(json).get(jsonAttributeToGetBack);
     }
 
-<<<<<<< HEAD
     public static <T> T performServerDelete(final RequestSpecification requestSpec, final ResponseSpecification responseSpec,
             final String deleteURL, final String jsonAttributeToGetBack) {
         final String json = given().spec(requestSpec).expect().spec(responseSpec).log().ifError().when().delete(deleteURL).andReturn()
@@ -89,16 +88,10 @@
         return (T) from(json).get(jsonAttributeToGetBack);
     }
 
-    public static String convertDateToURLFormat(final String dateToBeConvert) {
-        final SimpleDateFormat oldFormat = new SimpleDateFormat("dd MMMMMM yyyy");
-        final SimpleDateFormat newFormat = new SimpleDateFormat("yyyy-MM-dd");
-        String reformattedStr = "";
-=======
-    public static String convertDateToURLFormat(String dateToBeConvert){
+    public static String convertDateToURLFormat(String dateToBeConvert) {
         SimpleDateFormat oldFormat = new SimpleDateFormat("dd MMMMMM yyyy", Locale.US);
         SimpleDateFormat newFormat = new SimpleDateFormat("yyyy-MM-dd");
-        String reformattedStr="";
->>>>>>> 15a98044
+        String reformattedStr = "";
         try {
             reformattedStr = newFormat.format(oldFormat.parse(dateToBeConvert));
         } catch (final ParseException e) {
